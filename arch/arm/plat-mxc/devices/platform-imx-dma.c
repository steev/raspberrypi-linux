--- conflicted
+++ resolved
@@ -7,66 +7,20 @@
  * Free Software Foundation.
  */
 #include <mach/devices-common.h>
-<<<<<<< HEAD
-#include <mach/sdma.h>
-
-struct imx_imx_sdma_data {
-	resource_size_t iobase;
-	resource_size_t irq;
-	struct sdma_platform_data pdata;
-};
-
-#define imx_imx_sdma_data_entry_single(soc, _sdma_version, _cpu_name, _to_version)\
-	{								\
-		.iobase = soc ## _SDMA ## _BASE_ADDR,			\
-		.irq = soc ## _INT_SDMA,				\
-		.pdata = {						\
-			.sdma_version = _sdma_version,			\
-			.cpu_name = _cpu_name,				\
-			.to_version = _to_version,			\
-		},							\
-	}
-
-#ifdef CONFIG_SOC_IMX25
-struct imx_imx_sdma_data imx25_imx_sdma_data __initconst =
-	imx_imx_sdma_data_entry_single(MX25, 2, "imx25", 1);
-#endif /* ifdef CONFIG_SOC_IMX25 */
-
-#ifdef CONFIG_SOC_IMX31
-struct imx_imx_sdma_data imx31_imx_sdma_data __initdata =
-	imx_imx_sdma_data_entry_single(MX31, 1, "imx31", 1);
-#endif /* ifdef CONFIG_SOC_IMX31 */
-
-#ifdef CONFIG_SOC_IMX35
-struct imx_imx_sdma_data imx35_imx_sdma_data __initdata =
-	imx_imx_sdma_data_entry_single(MX35, 2, "imx35", 1);
-#endif /* ifdef CONFIG_SOC_IMX35 */
-
-#ifdef CONFIG_SOC_IMX51
-struct imx_imx_sdma_data imx51_imx_sdma_data __initconst =
-	imx_imx_sdma_data_entry_single(MX51, 2, "imx51", 1);
-#endif /* ifdef CONFIG_SOC_IMX51 */
-=======
 
 struct platform_device __init __maybe_unused *imx_add_imx_dma(void)
 {
 	return platform_device_register_resndata(&mxc_ahb_bus,
 			"imx-dma", -1, NULL, 0, NULL, 0);
 }
->>>>>>> 1e09939b
 
 struct platform_device __init __maybe_unused *imx_add_imx_sdma(
 	resource_size_t iobase, int irq, struct sdma_platform_data *pdata)
 {
 	struct resource res[] = {
 		{
-<<<<<<< HEAD
-			.start = data->iobase,
-			.end = data->iobase + SZ_16K - 1,
-=======
 			.start = iobase,
 			.end = iobase + SZ_16K - 1,
->>>>>>> 1e09939b
 			.flags = IORESOURCE_MEM,
 		}, {
 			.start = irq,
@@ -75,153 +29,6 @@
 		},
 	};
 
-<<<<<<< HEAD
-	return imx_add_platform_device("imx-sdma", -1,
-			res, ARRAY_SIZE(res),
-			&data->pdata, sizeof(data->pdata));
-}
-
-static struct platform_device __init __maybe_unused *imx_add_imx_dma(void)
-{
-	return imx_add_platform_device("imx-dma", -1, NULL, 0, NULL, 0);
-}
-
-#ifdef CONFIG_ARCH_MX25
-static struct sdma_script_start_addrs addr_imx25 = {
-	.ap_2_ap_addr = 729,
-	.uart_2_mcu_addr = 904,
-	.per_2_app_addr = 1255,
-	.mcu_2_app_addr = 834,
-	.uartsh_2_mcu_addr = 1120,
-	.per_2_shp_addr = 1329,
-	.mcu_2_shp_addr = 1048,
-	.ata_2_mcu_addr = 1560,
-	.mcu_2_ata_addr = 1479,
-	.app_2_per_addr = 1189,
-	.app_2_mcu_addr = 770,
-	.shp_2_per_addr = 1407,
-	.shp_2_mcu_addr = 979,
-};
-#endif
-
-#ifdef CONFIG_SOC_IMX31
-static struct sdma_script_start_addrs addr_imx31_to1 = {
-	.per_2_per_addr = 1677,
-};
-
-static struct sdma_script_start_addrs addr_imx31_to2 = {
-	.ap_2_ap_addr = 423,
-	.ap_2_bp_addr = 829,
-	.bp_2_ap_addr = 1029,
-};
-#endif
-
-#ifdef CONFIG_SOC_IMX35
-static struct sdma_script_start_addrs addr_imx35_to1 = {
-	.ap_2_ap_addr = 642,
-	.uart_2_mcu_addr = 817,
-	.mcu_2_app_addr = 747,
-	.uartsh_2_mcu_addr = 1183,
-	.per_2_shp_addr = 1033,
-	.mcu_2_shp_addr = 961,
-	.ata_2_mcu_addr = 1333,
-	.mcu_2_ata_addr = 1252,
-	.app_2_mcu_addr = 683,
-	.shp_2_per_addr = 1111,
-	.shp_2_mcu_addr = 892,
-};
-
-static struct sdma_script_start_addrs addr_imx35_to2 = {
-	.ap_2_ap_addr = 729,
-	.uart_2_mcu_addr = 904,
-	.per_2_app_addr = 1597,
-	.mcu_2_app_addr = 834,
-	.uartsh_2_mcu_addr = 1270,
-	.per_2_shp_addr = 1120,
-	.mcu_2_shp_addr = 1048,
-	.ata_2_mcu_addr = 1429,
-	.mcu_2_ata_addr = 1339,
-	.app_2_per_addr = 1531,
-	.app_2_mcu_addr = 770,
-	.shp_2_per_addr = 1198,
-	.shp_2_mcu_addr = 979,
-};
-#endif
-
-#ifdef CONFIG_SOC_IMX51
-static struct sdma_script_start_addrs addr_imx51 = {
-	.ap_2_ap_addr = 642,
-	.uart_2_mcu_addr = 817,
-	.mcu_2_app_addr = 747,
-	.mcu_2_shp_addr = 961,
-	.ata_2_mcu_addr = 1473,
-	.mcu_2_ata_addr = 1392,
-	.app_2_per_addr = 1033,
-	.app_2_mcu_addr = 683,
-	.shp_2_per_addr = 1251,
-	.shp_2_mcu_addr = 892,
-};
-#endif
-
-static int __init imxXX_add_imx_dma(void)
-{
-	struct platform_device *ret;
-
-#if defined(CONFIG_SOC_IMX21) || defined(CONFIG_SOC_IMX27)
-	if (cpu_is_mx21() || cpu_is_mx27())
-		ret = imx_add_imx_dma();
-	else
-#endif
-
-#if defined(CONFIG_SOC_IMX25)
-	if (cpu_is_mx25()) {
-		imx25_imx_sdma_data.pdata.script_addrs = &addr_imx25;
-		ret = imx_add_imx_sdma(&imx25_imx_sdma_data);
-	} else
-#endif
-
-#if defined(CONFIG_SOC_IMX31)
-	if (cpu_is_mx31()) {
-		int to_version = mx31_revision() >> 4;
-		imx31_imx_sdma_data.pdata.to_version = to_version;
-		if (to_version == 1)
-			imx31_imx_sdma_data.pdata.script_addrs = &addr_imx31_to1;
-		else
-			imx31_imx_sdma_data.pdata.script_addrs = &addr_imx31_to2;
-		ret = imx_add_imx_sdma(&imx31_imx_sdma_data);
-	} else
-#endif
-
-#if defined(CONFIG_SOC_IMX35)
-	if (cpu_is_mx35()) {
-		int to_version = mx35_revision() >> 4;
-		imx35_imx_sdma_data.pdata.to_version = to_version;
-		if (to_version == 1)
-			imx35_imx_sdma_data.pdata.script_addrs = &addr_imx35_to1;
-		else
-			imx35_imx_sdma_data.pdata.script_addrs = &addr_imx35_to2;
-		ret = imx_add_imx_sdma(&imx35_imx_sdma_data);
-	} else
-#endif
-
-#if defined(CONFIG_SOC_IMX51)
-	if (cpu_is_mx51()) {
-		int to_version = mx51_revision() >> 4;
-		imx51_imx_sdma_data.pdata.to_version = to_version;
-		imx51_imx_sdma_data.pdata.script_addrs = &addr_imx51;
-		ret = imx_add_imx_sdma(&imx51_imx_sdma_data);
-	} else
-#endif
-		ret = ERR_PTR(-ENODEV);
-
-	if (IS_ERR(ret))
-		return PTR_ERR(ret);
-
-	return 0;
-}
-arch_initcall(imxXX_add_imx_dma);
-=======
 	return platform_device_register_resndata(&mxc_ahb_bus, "imx-sdma",
 			-1, res, ARRAY_SIZE(res), pdata, sizeof(*pdata));
-}
->>>>>>> 1e09939b
+}