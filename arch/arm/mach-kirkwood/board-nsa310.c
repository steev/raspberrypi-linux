/*
 * arch/arm/mach-kirkwood/nsa-310-setup.c
 *
 * ZyXEL NSA-310 Setup
 *
 * This file is licensed under the terms of the GNU General Public
 * License version 2.  This program is licensed "as is" without any
 * warranty of any kind, whether express or implied.
 */

#include <linux/kernel.h>
#include <linux/init.h>
<<<<<<< HEAD
#include <linux/gpio.h>
=======
>>>>>>> 56499120
#include <linux/i2c.h>
#include <mach/kirkwood.h>
#include <linux/of.h>
#include "common.h"
<<<<<<< HEAD
#include "mpp.h"

#define NSA310_GPIO_USB_POWER_OFF	21
#define NSA310_GPIO_POWER_OFF		48

static unsigned int nsa310_mpp_config[] __initdata = {
	MPP12_GPIO, /* led esata green */
	MPP13_GPIO, /* led esata red */
	MPP15_GPIO, /* led usb green */
	MPP16_GPIO, /* led usb red */
	MPP21_GPIO, /* control usb power off */
	MPP28_GPIO, /* led sys green */
	MPP29_GPIO, /* led sys red */
	MPP36_GPIO, /* key reset */
	MPP37_GPIO, /* key copy */
	MPP39_GPIO, /* led copy green */
	MPP40_GPIO, /* led copy red */
	MPP41_GPIO, /* led hdd green */
	MPP42_GPIO, /* led hdd red */
	MPP44_GPIO, /* ?? */
	MPP46_GPIO, /* key power */
	MPP48_GPIO, /* control power off */
	0
};

static struct i2c_board_info __initdata nsa310_i2c_info[] = {
	{ I2C_BOARD_INFO("adt7476", 0x2e) },
};

static void nsa310_power_off(void)
{
	gpio_set_value(NSA310_GPIO_POWER_OFF, 1);
}

static int __init nsa310_gpio_request(unsigned int gpio, unsigned long flags,
				       const char *label)
{
	int err;

	err = gpio_request_one(gpio, flags, label);
	if (err)
		pr_err("NSA-310: can't setup GPIO%u (%s), err=%d\n",
			gpio, label, err);

	return err;
}

static void __init nsa310_gpio_init(void)
{
	int err;

	err = nsa310_gpio_request(NSA310_GPIO_POWER_OFF, GPIOF_OUT_INIT_LOW,
				  "Power Off");
	if (!err)
		pm_power_off = nsa310_power_off;

	nsa310_gpio_request(NSA310_GPIO_USB_POWER_OFF, GPIOF_OUT_INIT_LOW,
			    "USB Power Off");
}

void __init nsa310_init(void)
{
	kirkwood_mpp_conf(nsa310_mpp_config);

	nsa310_gpio_init();

	i2c_register_board_info(0, ARRAY_AND_SIZE(nsa310_i2c_info));
}
=======
>>>>>>> 56499120

static int __init nsa310_pci_init(void)
{
	if (of_machine_is_compatible("zyxel,nsa310"))
		kirkwood_pcie_init(KW_PCIE0);

	return 0;
}

subsys_initcall(nsa310_pci_init);<|MERGE_RESOLUTION|>--- conflicted
+++ resolved
@@ -10,85 +10,9 @@
 
 #include <linux/kernel.h>
 #include <linux/init.h>
-<<<<<<< HEAD
-#include <linux/gpio.h>
-=======
->>>>>>> 56499120
-#include <linux/i2c.h>
 #include <mach/kirkwood.h>
 #include <linux/of.h>
 #include "common.h"
-<<<<<<< HEAD
-#include "mpp.h"
-
-#define NSA310_GPIO_USB_POWER_OFF	21
-#define NSA310_GPIO_POWER_OFF		48
-
-static unsigned int nsa310_mpp_config[] __initdata = {
-	MPP12_GPIO, /* led esata green */
-	MPP13_GPIO, /* led esata red */
-	MPP15_GPIO, /* led usb green */
-	MPP16_GPIO, /* led usb red */
-	MPP21_GPIO, /* control usb power off */
-	MPP28_GPIO, /* led sys green */
-	MPP29_GPIO, /* led sys red */
-	MPP36_GPIO, /* key reset */
-	MPP37_GPIO, /* key copy */
-	MPP39_GPIO, /* led copy green */
-	MPP40_GPIO, /* led copy red */
-	MPP41_GPIO, /* led hdd green */
-	MPP42_GPIO, /* led hdd red */
-	MPP44_GPIO, /* ?? */
-	MPP46_GPIO, /* key power */
-	MPP48_GPIO, /* control power off */
-	0
-};
-
-static struct i2c_board_info __initdata nsa310_i2c_info[] = {
-	{ I2C_BOARD_INFO("adt7476", 0x2e) },
-};
-
-static void nsa310_power_off(void)
-{
-	gpio_set_value(NSA310_GPIO_POWER_OFF, 1);
-}
-
-static int __init nsa310_gpio_request(unsigned int gpio, unsigned long flags,
-				       const char *label)
-{
-	int err;
-
-	err = gpio_request_one(gpio, flags, label);
-	if (err)
-		pr_err("NSA-310: can't setup GPIO%u (%s), err=%d\n",
-			gpio, label, err);
-
-	return err;
-}
-
-static void __init nsa310_gpio_init(void)
-{
-	int err;
-
-	err = nsa310_gpio_request(NSA310_GPIO_POWER_OFF, GPIOF_OUT_INIT_LOW,
-				  "Power Off");
-	if (!err)
-		pm_power_off = nsa310_power_off;
-
-	nsa310_gpio_request(NSA310_GPIO_USB_POWER_OFF, GPIOF_OUT_INIT_LOW,
-			    "USB Power Off");
-}
-
-void __init nsa310_init(void)
-{
-	kirkwood_mpp_conf(nsa310_mpp_config);
-
-	nsa310_gpio_init();
-
-	i2c_register_board_info(0, ARRAY_AND_SIZE(nsa310_i2c_info));
-}
-=======
->>>>>>> 56499120
 
 static int __init nsa310_pci_init(void)
 {
