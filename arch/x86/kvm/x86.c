--- conflicted
+++ resolved
@@ -2296,11 +2296,7 @@
 		if (kvm_pmu_is_valid_msr(vcpu, msr))
 			return kvm_pmu_set_msr(vcpu, msr_info);
 		if (!ignore_msrs) {
-<<<<<<< HEAD
-			vcpu_unimpl(vcpu, "unhandled wrmsr: 0x%x data 0x%llx\n",
-=======
 			vcpu_debug_ratelimited(vcpu, "unhandled wrmsr: 0x%x data 0x%llx\n",
->>>>>>> c470abd4
 				    msr, data);
 			return 1;
 		} else {
