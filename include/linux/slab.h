/* SPDX-License-Identifier: GPL-2.0 */
/*
 * Written by Mark Hemment, 1996 (markhe@nextd.demon.co.uk).
 *
 * (C) SGI 2006, Christoph Lameter
 * 	Cleaned up and restructured to ease the addition of alternative
 * 	implementations of SLAB allocators.
 * (C) Linux Foundation 2008-2013
 *      Unified interface for all slab allocators
 */

#ifndef _LINUX_SLAB_H
#define	_LINUX_SLAB_H

#include <linux/gfp.h>
#include <linux/types.h>
#include <linux/workqueue.h>


/*
 * Flags to pass to kmem_cache_create().
 * The ones marked DEBUG are only valid if CONFIG_DEBUG_SLAB is set.
 */
/* DEBUG: Perform (expensive) checks on alloc/free */
#define SLAB_CONSISTENCY_CHECKS	((slab_flags_t __force)0x00000100U)
/* DEBUG: Red zone objs in a cache */
#define SLAB_RED_ZONE		((slab_flags_t __force)0x00000400U)
/* DEBUG: Poison objects */
#define SLAB_POISON		((slab_flags_t __force)0x00000800U)
/* Align objs on cache lines */
#define SLAB_HWCACHE_ALIGN	((slab_flags_t __force)0x00002000U)
/* Use GFP_DMA memory */
#define SLAB_CACHE_DMA		((slab_flags_t __force)0x00004000U)
/* DEBUG: Store the last owner for bug hunting */
#define SLAB_STORE_USER		((slab_flags_t __force)0x00010000U)
/* Panic if kmem_cache_create() fails */
#define SLAB_PANIC		((slab_flags_t __force)0x00040000U)
/*
 * SLAB_TYPESAFE_BY_RCU - **WARNING** READ THIS!
 *
 * This delays freeing the SLAB page by a grace period, it does _NOT_
 * delay object freeing. This means that if you do kmem_cache_free()
 * that memory location is free to be reused at any time. Thus it may
 * be possible to see another object there in the same RCU grace period.
 *
 * This feature only ensures the memory location backing the object
 * stays valid, the trick to using this is relying on an independent
 * object validation pass. Something like:
 *
 *  rcu_read_lock()
 * again:
 *  obj = lockless_lookup(key);
 *  if (obj) {
 *    if (!try_get_ref(obj)) // might fail for free objects
 *      goto again;
 *
 *    if (obj->key != key) { // not the object we expected
 *      put_ref(obj);
 *      goto again;
 *    }
 *  }
 *  rcu_read_unlock();
 *
 * This is useful if we need to approach a kernel structure obliquely,
 * from its address obtained without the usual locking. We can lock
 * the structure to stabilize it and check it's still at the given address,
 * only if we can be sure that the memory has not been meanwhile reused
 * for some other kind of object (which our subsystem's lock might corrupt).
 *
 * rcu_read_lock before reading the address, then rcu_read_unlock after
 * taking the spinlock within the structure expected at that address.
 *
 * Note that SLAB_TYPESAFE_BY_RCU was originally named SLAB_DESTROY_BY_RCU.
 */
/* Defer freeing slabs to RCU */
#define SLAB_TYPESAFE_BY_RCU	((slab_flags_t __force)0x00080000U)
/* Spread some memory over cpuset */
#define SLAB_MEM_SPREAD		((slab_flags_t __force)0x00100000U)
/* Trace allocations and frees */
#define SLAB_TRACE		((slab_flags_t __force)0x00200000U)

/* Flag to prevent checks on free */
#ifdef CONFIG_DEBUG_OBJECTS
# define SLAB_DEBUG_OBJECTS	((slab_flags_t __force)0x00400000U)
#else
# define SLAB_DEBUG_OBJECTS	0
#endif

/* Avoid kmemleak tracing */
#define SLAB_NOLEAKTRACE	((slab_flags_t __force)0x00800000U)

/* Fault injection mark */
#ifdef CONFIG_FAILSLAB
# define SLAB_FAILSLAB		((slab_flags_t __force)0x02000000U)
#else
# define SLAB_FAILSLAB		0
#endif
/* Account to memcg */
#if defined(CONFIG_MEMCG) && !defined(CONFIG_SLOB)
# define SLAB_ACCOUNT		((slab_flags_t __force)0x04000000U)
#else
# define SLAB_ACCOUNT		0
#endif

#ifdef CONFIG_KASAN
#define SLAB_KASAN		((slab_flags_t __force)0x08000000U)
#else
#define SLAB_KASAN		0
#endif

/* The following flags affect the page allocator grouping pages by mobility */
/* Objects are reclaimable */
#define SLAB_RECLAIM_ACCOUNT	((slab_flags_t __force)0x00020000U)
#define SLAB_TEMPORARY		SLAB_RECLAIM_ACCOUNT	/* Objects are short-lived */
/*
 * ZERO_SIZE_PTR will be returned for zero sized kmalloc requests.
 *
 * Dereferencing ZERO_SIZE_PTR will lead to a distinct access fault.
 *
 * ZERO_SIZE_PTR can be passed to kfree though in the same way that NULL can.
 * Both make kfree a no-op.
 */
#define ZERO_SIZE_PTR ((void *)16)

#define ZERO_OR_NULL_PTR(x) ((unsigned long)(x) <= \
				(unsigned long)ZERO_SIZE_PTR)

#include <linux/kmemleak.h>
#include <linux/kasan.h>

struct mem_cgroup;
/*
 * struct kmem_cache related prototypes
 */
void __init kmem_cache_init(void);
bool slab_is_available(void);

<<<<<<< HEAD
struct kmem_cache *kmem_cache_create(const char *, size_t, size_t,
			slab_flags_t,
			void (*)(void *));
=======
extern bool usercopy_fallback;

struct kmem_cache *kmem_cache_create(const char *name, size_t size,
			size_t align, slab_flags_t flags,
			void (*ctor)(void *));
struct kmem_cache *kmem_cache_create_usercopy(const char *name,
			size_t size, size_t align, slab_flags_t flags,
			size_t useroffset, size_t usersize,
			void (*ctor)(void *));
>>>>>>> 661e50bc
void kmem_cache_destroy(struct kmem_cache *);
int kmem_cache_shrink(struct kmem_cache *);

void memcg_create_kmem_cache(struct mem_cgroup *, struct kmem_cache *);
void memcg_deactivate_kmem_caches(struct mem_cgroup *);
void memcg_destroy_kmem_caches(struct mem_cgroup *);

/*
 * Please use this macro to create slab caches. Simply specify the
 * name of the structure and maybe some flags that are listed above.
 *
 * The alignment of the struct determines object alignment. If you
 * f.e. add ____cacheline_aligned_in_smp to the struct declaration
 * then the objects will be properly aligned in SMP configurations.
 */
#define KMEM_CACHE(__struct, __flags)					\
		kmem_cache_create(#__struct, sizeof(struct __struct),	\
			__alignof__(struct __struct), (__flags), NULL)

/*
 * To whitelist a single field for copying to/from usercopy, use this
 * macro instead for KMEM_CACHE() above.
 */
#define KMEM_CACHE_USERCOPY(__struct, __flags, __field)			\
		kmem_cache_create_usercopy(#__struct,			\
			sizeof(struct __struct),			\
			__alignof__(struct __struct), (__flags),	\
			offsetof(struct __struct, __field),		\
			sizeof_field(struct __struct, __field), NULL)

/*
 * Common kmalloc functions provided by all allocators
 */
void * __must_check __krealloc(const void *, size_t, gfp_t);
void * __must_check krealloc(const void *, size_t, gfp_t);
void kfree(const void *);
void kzfree(const void *);
size_t ksize(const void *);

#ifdef CONFIG_HAVE_HARDENED_USERCOPY_ALLOCATOR
void __check_heap_object(const void *ptr, unsigned long n, struct page *page,
			bool to_user);
#else
static inline void __check_heap_object(const void *ptr, unsigned long n,
				       struct page *page, bool to_user) { }
#endif

/*
 * Some archs want to perform DMA into kmalloc caches and need a guaranteed
 * alignment larger than the alignment of a 64-bit integer.
 * Setting ARCH_KMALLOC_MINALIGN in arch headers allows that.
 */
#if defined(ARCH_DMA_MINALIGN) && ARCH_DMA_MINALIGN > 8
#define ARCH_KMALLOC_MINALIGN ARCH_DMA_MINALIGN
#define KMALLOC_MIN_SIZE ARCH_DMA_MINALIGN
#define KMALLOC_SHIFT_LOW ilog2(ARCH_DMA_MINALIGN)
#else
#define ARCH_KMALLOC_MINALIGN __alignof__(unsigned long long)
#endif

/*
 * Setting ARCH_SLAB_MINALIGN in arch headers allows a different alignment.
 * Intended for arches that get misalignment faults even for 64 bit integer
 * aligned buffers.
 */
#ifndef ARCH_SLAB_MINALIGN
#define ARCH_SLAB_MINALIGN __alignof__(unsigned long long)
#endif

/*
 * kmalloc and friends return ARCH_KMALLOC_MINALIGN aligned
 * pointers. kmem_cache_alloc and friends return ARCH_SLAB_MINALIGN
 * aligned pointers.
 */
#define __assume_kmalloc_alignment __assume_aligned(ARCH_KMALLOC_MINALIGN)
#define __assume_slab_alignment __assume_aligned(ARCH_SLAB_MINALIGN)
#define __assume_page_alignment __assume_aligned(PAGE_SIZE)

/*
 * Kmalloc array related definitions
 */

#ifdef CONFIG_SLAB
/*
 * The largest kmalloc size supported by the SLAB allocators is
 * 32 megabyte (2^25) or the maximum allocatable page order if that is
 * less than 32 MB.
 *
 * WARNING: Its not easy to increase this value since the allocators have
 * to do various tricks to work around compiler limitations in order to
 * ensure proper constant folding.
 */
#define KMALLOC_SHIFT_HIGH	((MAX_ORDER + PAGE_SHIFT - 1) <= 25 ? \
				(MAX_ORDER + PAGE_SHIFT - 1) : 25)
#define KMALLOC_SHIFT_MAX	KMALLOC_SHIFT_HIGH
#ifndef KMALLOC_SHIFT_LOW
#define KMALLOC_SHIFT_LOW	5
#endif
#endif

#ifdef CONFIG_SLUB
/*
 * SLUB directly allocates requests fitting in to an order-1 page
 * (PAGE_SIZE*2).  Larger requests are passed to the page allocator.
 */
#define KMALLOC_SHIFT_HIGH	(PAGE_SHIFT + 1)
#define KMALLOC_SHIFT_MAX	(MAX_ORDER + PAGE_SHIFT - 1)
#ifndef KMALLOC_SHIFT_LOW
#define KMALLOC_SHIFT_LOW	3
#endif
#endif

#ifdef CONFIG_SLOB
/*
 * SLOB passes all requests larger than one page to the page allocator.
 * No kmalloc array is necessary since objects of different sizes can
 * be allocated from the same page.
 */
#define KMALLOC_SHIFT_HIGH	PAGE_SHIFT
#define KMALLOC_SHIFT_MAX	(MAX_ORDER + PAGE_SHIFT - 1)
#ifndef KMALLOC_SHIFT_LOW
#define KMALLOC_SHIFT_LOW	3
#endif
#endif

/* Maximum allocatable size */
#define KMALLOC_MAX_SIZE	(1UL << KMALLOC_SHIFT_MAX)
/* Maximum size for which we actually use a slab cache */
#define KMALLOC_MAX_CACHE_SIZE	(1UL << KMALLOC_SHIFT_HIGH)
/* Maximum order allocatable via the slab allocagtor */
#define KMALLOC_MAX_ORDER	(KMALLOC_SHIFT_MAX - PAGE_SHIFT)

/*
 * Kmalloc subsystem.
 */
#ifndef KMALLOC_MIN_SIZE
#define KMALLOC_MIN_SIZE (1 << KMALLOC_SHIFT_LOW)
#endif

/*
 * This restriction comes from byte sized index implementation.
 * Page size is normally 2^12 bytes and, in this case, if we want to use
 * byte sized index which can represent 2^8 entries, the size of the object
 * should be equal or greater to 2^12 / 2^8 = 2^4 = 16.
 * If minimum size of kmalloc is less than 16, we use it as minimum object
 * size and give up to use byte sized index.
 */
#define SLAB_OBJ_MIN_SIZE      (KMALLOC_MIN_SIZE < 16 ? \
                               (KMALLOC_MIN_SIZE) : 16)

#ifndef CONFIG_SLOB
extern struct kmem_cache *kmalloc_caches[KMALLOC_SHIFT_HIGH + 1];
#ifdef CONFIG_ZONE_DMA
extern struct kmem_cache *kmalloc_dma_caches[KMALLOC_SHIFT_HIGH + 1];
#endif

/*
 * Figure out which kmalloc slab an allocation of a certain size
 * belongs to.
 * 0 = zero alloc
 * 1 =  65 .. 96 bytes
 * 2 = 129 .. 192 bytes
 * n = 2^(n-1)+1 .. 2^n
 */
static __always_inline int kmalloc_index(size_t size)
{
	if (!size)
		return 0;

	if (size <= KMALLOC_MIN_SIZE)
		return KMALLOC_SHIFT_LOW;

	if (KMALLOC_MIN_SIZE <= 32 && size > 64 && size <= 96)
		return 1;
	if (KMALLOC_MIN_SIZE <= 64 && size > 128 && size <= 192)
		return 2;
	if (size <=          8) return 3;
	if (size <=         16) return 4;
	if (size <=         32) return 5;
	if (size <=         64) return 6;
	if (size <=        128) return 7;
	if (size <=        256) return 8;
	if (size <=        512) return 9;
	if (size <=       1024) return 10;
	if (size <=   2 * 1024) return 11;
	if (size <=   4 * 1024) return 12;
	if (size <=   8 * 1024) return 13;
	if (size <=  16 * 1024) return 14;
	if (size <=  32 * 1024) return 15;
	if (size <=  64 * 1024) return 16;
	if (size <= 128 * 1024) return 17;
	if (size <= 256 * 1024) return 18;
	if (size <= 512 * 1024) return 19;
	if (size <= 1024 * 1024) return 20;
	if (size <=  2 * 1024 * 1024) return 21;
	if (size <=  4 * 1024 * 1024) return 22;
	if (size <=  8 * 1024 * 1024) return 23;
	if (size <=  16 * 1024 * 1024) return 24;
	if (size <=  32 * 1024 * 1024) return 25;
	if (size <=  64 * 1024 * 1024) return 26;
	BUG();

	/* Will never be reached. Needed because the compiler may complain */
	return -1;
}
#endif /* !CONFIG_SLOB */

void *__kmalloc(size_t size, gfp_t flags) __assume_kmalloc_alignment __malloc;
void *kmem_cache_alloc(struct kmem_cache *, gfp_t flags) __assume_slab_alignment __malloc;
void kmem_cache_free(struct kmem_cache *, void *);

/*
 * Bulk allocation and freeing operations. These are accelerated in an
 * allocator specific way to avoid taking locks repeatedly or building
 * metadata structures unnecessarily.
 *
 * Note that interrupts must be enabled when calling these functions.
 */
void kmem_cache_free_bulk(struct kmem_cache *, size_t, void **);
int kmem_cache_alloc_bulk(struct kmem_cache *, gfp_t, size_t, void **);

/*
 * Caller must not use kfree_bulk() on memory not originally allocated
 * by kmalloc(), because the SLOB allocator cannot handle this.
 */
static __always_inline void kfree_bulk(size_t size, void **p)
{
	kmem_cache_free_bulk(NULL, size, p);
}

#ifdef CONFIG_NUMA
void *__kmalloc_node(size_t size, gfp_t flags, int node) __assume_kmalloc_alignment __malloc;
void *kmem_cache_alloc_node(struct kmem_cache *, gfp_t flags, int node) __assume_slab_alignment __malloc;
#else
static __always_inline void *__kmalloc_node(size_t size, gfp_t flags, int node)
{
	return __kmalloc(size, flags);
}

static __always_inline void *kmem_cache_alloc_node(struct kmem_cache *s, gfp_t flags, int node)
{
	return kmem_cache_alloc(s, flags);
}
#endif

#ifdef CONFIG_TRACING
extern void *kmem_cache_alloc_trace(struct kmem_cache *, gfp_t, size_t) __assume_slab_alignment __malloc;

#ifdef CONFIG_NUMA
extern void *kmem_cache_alloc_node_trace(struct kmem_cache *s,
					   gfp_t gfpflags,
					   int node, size_t size) __assume_slab_alignment __malloc;
#else
static __always_inline void *
kmem_cache_alloc_node_trace(struct kmem_cache *s,
			      gfp_t gfpflags,
			      int node, size_t size)
{
	return kmem_cache_alloc_trace(s, gfpflags, size);
}
#endif /* CONFIG_NUMA */

#else /* CONFIG_TRACING */
static __always_inline void *kmem_cache_alloc_trace(struct kmem_cache *s,
		gfp_t flags, size_t size)
{
	void *ret = kmem_cache_alloc(s, flags);

	kasan_kmalloc(s, ret, size, flags);
	return ret;
}

static __always_inline void *
kmem_cache_alloc_node_trace(struct kmem_cache *s,
			      gfp_t gfpflags,
			      int node, size_t size)
{
	void *ret = kmem_cache_alloc_node(s, gfpflags, node);

	kasan_kmalloc(s, ret, size, gfpflags);
	return ret;
}
#endif /* CONFIG_TRACING */

extern void *kmalloc_order(size_t size, gfp_t flags, unsigned int order) __assume_page_alignment __malloc;

#ifdef CONFIG_TRACING
extern void *kmalloc_order_trace(size_t size, gfp_t flags, unsigned int order) __assume_page_alignment __malloc;
#else
static __always_inline void *
kmalloc_order_trace(size_t size, gfp_t flags, unsigned int order)
{
	return kmalloc_order(size, flags, order);
}
#endif

static __always_inline void *kmalloc_large(size_t size, gfp_t flags)
{
	unsigned int order = get_order(size);
	return kmalloc_order_trace(size, flags, order);
}

/**
 * kmalloc - allocate memory
 * @size: how many bytes of memory are required.
 * @flags: the type of memory to allocate.
 *
 * kmalloc is the normal method of allocating memory
 * for objects smaller than page size in the kernel.
 *
 * The @flags argument may be one of:
 *
 * %GFP_USER - Allocate memory on behalf of user.  May sleep.
 *
 * %GFP_KERNEL - Allocate normal kernel ram.  May sleep.
 *
 * %GFP_ATOMIC - Allocation will not sleep.  May use emergency pools.
 *   For example, use this inside interrupt handlers.
 *
 * %GFP_HIGHUSER - Allocate pages from high memory.
 *
 * %GFP_NOIO - Do not do any I/O at all while trying to get memory.
 *
 * %GFP_NOFS - Do not make any fs calls while trying to get memory.
 *
 * %GFP_NOWAIT - Allocation will not sleep.
 *
 * %__GFP_THISNODE - Allocate node-local memory only.
 *
 * %GFP_DMA - Allocation suitable for DMA.
 *   Should only be used for kmalloc() caches. Otherwise, use a
 *   slab created with SLAB_DMA.
 *
 * Also it is possible to set different flags by OR'ing
 * in one or more of the following additional @flags:
 *
 * %__GFP_HIGH - This allocation has high priority and may use emergency pools.
 *
 * %__GFP_NOFAIL - Indicate that this allocation is in no way allowed to fail
 *   (think twice before using).
 *
 * %__GFP_NORETRY - If memory is not immediately available,
 *   then give up at once.
 *
 * %__GFP_NOWARN - If allocation fails, don't issue any warnings.
 *
 * %__GFP_RETRY_MAYFAIL - Try really hard to succeed the allocation but fail
 *   eventually.
 *
 * There are other flags available as well, but these are not intended
 * for general use, and so are not documented here. For a full list of
 * potential flags, always refer to linux/gfp.h.
 */
static __always_inline void *kmalloc(size_t size, gfp_t flags)
{
	if (__builtin_constant_p(size)) {
		if (size > KMALLOC_MAX_CACHE_SIZE)
			return kmalloc_large(size, flags);
#ifndef CONFIG_SLOB
		if (!(flags & GFP_DMA)) {
			int index = kmalloc_index(size);

			if (!index)
				return ZERO_SIZE_PTR;

			return kmem_cache_alloc_trace(kmalloc_caches[index],
					flags, size);
		}
#endif
	}
	return __kmalloc(size, flags);
}

/*
 * Determine size used for the nth kmalloc cache.
 * return size or 0 if a kmalloc cache for that
 * size does not exist
 */
static __always_inline int kmalloc_size(int n)
{
#ifndef CONFIG_SLOB
	if (n > 2)
		return 1 << n;

	if (n == 1 && KMALLOC_MIN_SIZE <= 32)
		return 96;

	if (n == 2 && KMALLOC_MIN_SIZE <= 64)
		return 192;
#endif
	return 0;
}

static __always_inline void *kmalloc_node(size_t size, gfp_t flags, int node)
{
#ifndef CONFIG_SLOB
	if (__builtin_constant_p(size) &&
		size <= KMALLOC_MAX_CACHE_SIZE && !(flags & GFP_DMA)) {
		int i = kmalloc_index(size);

		if (!i)
			return ZERO_SIZE_PTR;

		return kmem_cache_alloc_node_trace(kmalloc_caches[i],
						flags, node, size);
	}
#endif
	return __kmalloc_node(size, flags, node);
}

struct memcg_cache_array {
	struct rcu_head rcu;
	struct kmem_cache *entries[0];
};

/*
 * This is the main placeholder for memcg-related information in kmem caches.
 * Both the root cache and the child caches will have it. For the root cache,
 * this will hold a dynamically allocated array large enough to hold
 * information about the currently limited memcgs in the system. To allow the
 * array to be accessed without taking any locks, on relocation we free the old
 * version only after a grace period.
 *
 * Root and child caches hold different metadata.
 *
 * @root_cache:	Common to root and child caches.  NULL for root, pointer to
 *		the root cache for children.
 *
 * The following fields are specific to root caches.
 *
 * @memcg_caches: kmemcg ID indexed table of child caches.  This table is
 *		used to index child cachces during allocation and cleared
 *		early during shutdown.
 *
 * @root_caches_node: List node for slab_root_caches list.
 *
 * @children:	List of all child caches.  While the child caches are also
 *		reachable through @memcg_caches, a child cache remains on
 *		this list until it is actually destroyed.
 *
 * The following fields are specific to child caches.
 *
 * @memcg:	Pointer to the memcg this cache belongs to.
 *
 * @children_node: List node for @root_cache->children list.
 *
 * @kmem_caches_node: List node for @memcg->kmem_caches list.
 */
struct memcg_cache_params {
	struct kmem_cache *root_cache;
	union {
		struct {
			struct memcg_cache_array __rcu *memcg_caches;
			struct list_head __root_caches_node;
			struct list_head children;
		};
		struct {
			struct mem_cgroup *memcg;
			struct list_head children_node;
			struct list_head kmem_caches_node;

			void (*deact_fn)(struct kmem_cache *);
			union {
				struct rcu_head deact_rcu_head;
				struct work_struct deact_work;
			};
		};
	};
};

int memcg_update_all_caches(int num_memcgs);

/**
 * kmalloc_array - allocate memory for an array.
 * @n: number of elements.
 * @size: element size.
 * @flags: the type of memory to allocate (see kmalloc).
 */
static inline void *kmalloc_array(size_t n, size_t size, gfp_t flags)
{
	if (size != 0 && n > SIZE_MAX / size)
		return NULL;
	if (__builtin_constant_p(n) && __builtin_constant_p(size))
		return kmalloc(n * size, flags);
	return __kmalloc(n * size, flags);
}

/**
 * kcalloc - allocate memory for an array. The memory is set to zero.
 * @n: number of elements.
 * @size: element size.
 * @flags: the type of memory to allocate (see kmalloc).
 */
static inline void *kcalloc(size_t n, size_t size, gfp_t flags)
{
	return kmalloc_array(n, size, flags | __GFP_ZERO);
}

/*
 * kmalloc_track_caller is a special version of kmalloc that records the
 * calling function of the routine calling it for slab leak tracking instead
 * of just the calling function (confusing, eh?).
 * It's useful when the call to kmalloc comes from a widely-used standard
 * allocator where we care about the real place the memory allocation
 * request comes from.
 */
extern void *__kmalloc_track_caller(size_t, gfp_t, unsigned long);
#define kmalloc_track_caller(size, flags) \
	__kmalloc_track_caller(size, flags, _RET_IP_)

static inline void *kmalloc_array_node(size_t n, size_t size, gfp_t flags,
				       int node)
{
	if (size != 0 && n > SIZE_MAX / size)
		return NULL;
	if (__builtin_constant_p(n) && __builtin_constant_p(size))
		return kmalloc_node(n * size, flags, node);
	return __kmalloc_node(n * size, flags, node);
}

static inline void *kcalloc_node(size_t n, size_t size, gfp_t flags, int node)
{
	return kmalloc_array_node(n, size, flags | __GFP_ZERO, node);
}


#ifdef CONFIG_NUMA
extern void *__kmalloc_node_track_caller(size_t, gfp_t, int, unsigned long);
#define kmalloc_node_track_caller(size, flags, node) \
	__kmalloc_node_track_caller(size, flags, node, \
			_RET_IP_)

#else /* CONFIG_NUMA */

#define kmalloc_node_track_caller(size, flags, node) \
	kmalloc_track_caller(size, flags)

#endif /* CONFIG_NUMA */

/*
 * Shortcuts
 */
static inline void *kmem_cache_zalloc(struct kmem_cache *k, gfp_t flags)
{
	return kmem_cache_alloc(k, flags | __GFP_ZERO);
}

/**
 * kzalloc - allocate memory. The memory is set to zero.
 * @size: how many bytes of memory are required.
 * @flags: the type of memory to allocate (see kmalloc).
 */
static inline void *kzalloc(size_t size, gfp_t flags)
{
	return kmalloc(size, flags | __GFP_ZERO);
}

/**
 * kzalloc_node - allocate zeroed memory from a particular memory node.
 * @size: how many bytes of memory are required.
 * @flags: the type of memory to allocate (see kmalloc).
 * @node: memory node from which to allocate
 */
static inline void *kzalloc_node(size_t size, gfp_t flags, int node)
{
	return kmalloc_node(size, flags | __GFP_ZERO, node);
}

unsigned int kmem_cache_size(struct kmem_cache *s);
void __init kmem_cache_init_late(void);

#if defined(CONFIG_SMP) && defined(CONFIG_SLAB)
int slab_prepare_cpu(unsigned int cpu);
int slab_dead_cpu(unsigned int cpu);
#else
#define slab_prepare_cpu	NULL
#define slab_dead_cpu		NULL
#endif

#endif	/* _LINUX_SLAB_H */<|MERGE_RESOLUTION|>--- conflicted
+++ resolved
@@ -135,11 +135,6 @@
 void __init kmem_cache_init(void);
 bool slab_is_available(void);
 
-<<<<<<< HEAD
-struct kmem_cache *kmem_cache_create(const char *, size_t, size_t,
-			slab_flags_t,
-			void (*)(void *));
-=======
 extern bool usercopy_fallback;
 
 struct kmem_cache *kmem_cache_create(const char *name, size_t size,
@@ -149,7 +144,6 @@
 			size_t size, size_t align, slab_flags_t flags,
 			size_t useroffset, size_t usersize,
 			void (*ctor)(void *));
->>>>>>> 661e50bc
 void kmem_cache_destroy(struct kmem_cache *);
 int kmem_cache_shrink(struct kmem_cache *);
 
