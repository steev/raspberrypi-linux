/*
 * trace_events_hist - trace event hist triggers
 *
 * This program is free software; you can redistribute it and/or modify
 * it under the terms of the GNU General Public License as published by
 * the Free Software Foundation; either version 2 of the License, or
 * (at your option) any later version.
 *
 * This program is distributed in the hope that it will be useful,
 * but WITHOUT ANY WARRANTY; without even the implied warranty of
 * MERCHANTABILITY or FITNESS FOR A PARTICULAR PURPOSE.  See the
 * GNU General Public License for more details.
 *
 * Copyright (C) 2015 Tom Zanussi <tom.zanussi@linux.intel.com>
 */

#include <linux/module.h>
#include <linux/kallsyms.h>
#include <linux/mutex.h>
#include <linux/slab.h>
#include <linux/stacktrace.h>
#include <linux/rculist.h>
#include <linux/tracefs.h>

#include "tracing_map.h"
#include "trace.h"

#define SYNTH_SYSTEM		"synthetic"
#define SYNTH_FIELDS_MAX	16

#define STR_VAR_LEN_MAX		32 /* must be multiple of sizeof(u64) */

struct hist_field;

typedef u64 (*hist_field_fn_t) (struct hist_field *field,
				struct tracing_map_elt *elt,
				struct ring_buffer_event *rbe,
				void *event);

#define HIST_FIELD_OPERANDS_MAX	2
#define HIST_FIELDS_MAX		(TRACING_MAP_FIELDS_MAX + TRACING_MAP_VARS_MAX)
#define HIST_ACTIONS_MAX	8

enum field_op_id {
	FIELD_OP_NONE,
	FIELD_OP_PLUS,
	FIELD_OP_MINUS,
	FIELD_OP_UNARY_MINUS,
};

struct hist_var {
	char				*name;
	struct hist_trigger_data	*hist_data;
	unsigned int			idx;
};

struct hist_field {
	struct ftrace_event_field	*field;
	unsigned long			flags;
	hist_field_fn_t			fn;
	unsigned int			size;
	unsigned int			offset;
	unsigned int                    is_signed;
	const char			*type;
	struct hist_field		*operands[HIST_FIELD_OPERANDS_MAX];
	struct hist_trigger_data	*hist_data;
	struct hist_var			var;
	enum field_op_id		operator;
	char				*system;
	char				*event_name;
	char				*name;
	unsigned int			var_idx;
	unsigned int			var_ref_idx;
	bool                            read_once;
};

static u64 hist_field_none(struct hist_field *field,
			   struct tracing_map_elt *elt,
			   struct ring_buffer_event *rbe,
			   void *event)
{
	return 0;
}

static u64 hist_field_counter(struct hist_field *field,
			      struct tracing_map_elt *elt,
			      struct ring_buffer_event *rbe,
			      void *event)
{
	return 1;
}

static u64 hist_field_string(struct hist_field *hist_field,
			     struct tracing_map_elt *elt,
			     struct ring_buffer_event *rbe,
			     void *event)
{
	char *addr = (char *)(event + hist_field->field->offset);

	return (u64)(unsigned long)addr;
}

static u64 hist_field_dynstring(struct hist_field *hist_field,
				struct tracing_map_elt *elt,
				struct ring_buffer_event *rbe,
				void *event)
{
	u32 str_item = *(u32 *)(event + hist_field->field->offset);
	int str_loc = str_item & 0xffff;
	char *addr = (char *)(event + str_loc);

	return (u64)(unsigned long)addr;
}

static u64 hist_field_pstring(struct hist_field *hist_field,
			      struct tracing_map_elt *elt,
			      struct ring_buffer_event *rbe,
			      void *event)
{
	char **addr = (char **)(event + hist_field->field->offset);

	return (u64)(unsigned long)*addr;
}

static u64 hist_field_log2(struct hist_field *hist_field,
			   struct tracing_map_elt *elt,
			   struct ring_buffer_event *rbe,
			   void *event)
{
	struct hist_field *operand = hist_field->operands[0];

	u64 val = operand->fn(operand, elt, rbe, event);

	return (u64) ilog2(roundup_pow_of_two(val));
}

static u64 hist_field_plus(struct hist_field *hist_field,
			   struct tracing_map_elt *elt,
			   struct ring_buffer_event *rbe,
			   void *event)
{
	struct hist_field *operand1 = hist_field->operands[0];
	struct hist_field *operand2 = hist_field->operands[1];

	u64 val1 = operand1->fn(operand1, elt, rbe, event);
	u64 val2 = operand2->fn(operand2, elt, rbe, event);

	return val1 + val2;
}

static u64 hist_field_minus(struct hist_field *hist_field,
			    struct tracing_map_elt *elt,
			    struct ring_buffer_event *rbe,
			    void *event)
{
	struct hist_field *operand1 = hist_field->operands[0];
	struct hist_field *operand2 = hist_field->operands[1];

	u64 val1 = operand1->fn(operand1, elt, rbe, event);
	u64 val2 = operand2->fn(operand2, elt, rbe, event);

	return val1 - val2;
}

static u64 hist_field_unary_minus(struct hist_field *hist_field,
				  struct tracing_map_elt *elt,
				  struct ring_buffer_event *rbe,
				  void *event)
{
	struct hist_field *operand = hist_field->operands[0];

	s64 sval = (s64)operand->fn(operand, elt, rbe, event);
	u64 val = (u64)-sval;

	return val;
}

#define DEFINE_HIST_FIELD_FN(type)					\
	static u64 hist_field_##type(struct hist_field *hist_field,	\
				     struct tracing_map_elt *elt,	\
				     struct ring_buffer_event *rbe,	\
				     void *event)			\
{									\
	type *addr = (type *)(event + hist_field->field->offset);	\
									\
	return (u64)(unsigned long)*addr;				\
}

DEFINE_HIST_FIELD_FN(s64);
DEFINE_HIST_FIELD_FN(u64);
DEFINE_HIST_FIELD_FN(s32);
DEFINE_HIST_FIELD_FN(u32);
DEFINE_HIST_FIELD_FN(s16);
DEFINE_HIST_FIELD_FN(u16);
DEFINE_HIST_FIELD_FN(s8);
DEFINE_HIST_FIELD_FN(u8);

#define for_each_hist_field(i, hist_data)	\
	for ((i) = 0; (i) < (hist_data)->n_fields; (i)++)

#define for_each_hist_val_field(i, hist_data)	\
	for ((i) = 0; (i) < (hist_data)->n_vals; (i)++)

#define for_each_hist_key_field(i, hist_data)	\
	for ((i) = (hist_data)->n_vals; (i) < (hist_data)->n_fields; (i)++)

#define HIST_STACKTRACE_DEPTH	16
#define HIST_STACKTRACE_SIZE	(HIST_STACKTRACE_DEPTH * sizeof(unsigned long))
#define HIST_STACKTRACE_SKIP	5

#define HITCOUNT_IDX		0
#define HIST_KEY_SIZE_MAX	(MAX_FILTER_STR_VAL + HIST_STACKTRACE_SIZE)

enum hist_field_flags {
	HIST_FIELD_FL_HITCOUNT		= 1 << 0,
	HIST_FIELD_FL_KEY		= 1 << 1,
	HIST_FIELD_FL_STRING		= 1 << 2,
	HIST_FIELD_FL_HEX		= 1 << 3,
	HIST_FIELD_FL_SYM		= 1 << 4,
	HIST_FIELD_FL_SYM_OFFSET	= 1 << 5,
	HIST_FIELD_FL_EXECNAME		= 1 << 6,
	HIST_FIELD_FL_SYSCALL		= 1 << 7,
	HIST_FIELD_FL_STACKTRACE	= 1 << 8,
	HIST_FIELD_FL_LOG2		= 1 << 9,
	HIST_FIELD_FL_TIMESTAMP		= 1 << 10,
	HIST_FIELD_FL_TIMESTAMP_USECS	= 1 << 11,
	HIST_FIELD_FL_VAR		= 1 << 12,
	HIST_FIELD_FL_EXPR		= 1 << 13,
	HIST_FIELD_FL_VAR_REF		= 1 << 14,
	HIST_FIELD_FL_CPU		= 1 << 15,
	HIST_FIELD_FL_ALIAS		= 1 << 16,
};

struct var_defs {
	unsigned int	n_vars;
	char		*name[TRACING_MAP_VARS_MAX];
	char		*expr[TRACING_MAP_VARS_MAX];
};

struct hist_trigger_attrs {
	char		*keys_str;
	char		*vals_str;
	char		*sort_key_str;
	char		*name;
	char		*clock;
	bool		pause;
	bool		cont;
	bool		clear;
	bool		ts_in_usecs;
	unsigned int	map_bits;

	char		*assignment_str[TRACING_MAP_VARS_MAX];
	unsigned int	n_assignments;

	char		*action_str[HIST_ACTIONS_MAX];
	unsigned int	n_actions;

	struct var_defs	var_defs;
};

struct field_var {
	struct hist_field	*var;
	struct hist_field	*val;
};

struct field_var_hist {
	struct hist_trigger_data	*hist_data;
	char				*cmd;
};

struct hist_trigger_data {
	struct hist_field               *fields[HIST_FIELDS_MAX];
	unsigned int			n_vals;
	unsigned int			n_keys;
	unsigned int			n_fields;
	unsigned int			n_vars;
	unsigned int			key_size;
	struct tracing_map_sort_key	sort_keys[TRACING_MAP_SORT_KEYS_MAX];
	unsigned int			n_sort_keys;
	struct trace_event_file		*event_file;
	struct hist_trigger_attrs	*attrs;
	struct tracing_map		*map;
	bool				enable_timestamps;
	bool				remove;
	struct hist_field               *var_refs[TRACING_MAP_VARS_MAX];
	unsigned int			n_var_refs;

	struct action_data		*actions[HIST_ACTIONS_MAX];
	unsigned int			n_actions;

	struct hist_field               *synth_var_refs[SYNTH_FIELDS_MAX];
	unsigned int                    n_synth_var_refs;
	struct field_var		*field_vars[SYNTH_FIELDS_MAX];
	unsigned int			n_field_vars;
	unsigned int			n_field_var_str;
	struct field_var_hist		*field_var_hists[SYNTH_FIELDS_MAX];
	unsigned int			n_field_var_hists;

	struct field_var		*max_vars[SYNTH_FIELDS_MAX];
	unsigned int			n_max_vars;
	unsigned int			n_max_var_str;
};

struct synth_field {
	char *type;
	char *name;
	size_t size;
	bool is_signed;
	bool is_string;
};

struct synth_event {
	struct list_head			list;
	int					ref;
	char					*name;
	struct synth_field			**fields;
	unsigned int				n_fields;
	unsigned int				n_u64;
	struct trace_event_class		class;
	struct trace_event_call			call;
	struct tracepoint			*tp;
};

struct action_data;

typedef void (*action_fn_t) (struct hist_trigger_data *hist_data,
			     struct tracing_map_elt *elt, void *rec,
			     struct ring_buffer_event *rbe,
			     struct action_data *data, u64 *var_ref_vals);

struct action_data {
	action_fn_t		fn;
	unsigned int		n_params;
	char			*params[SYNTH_FIELDS_MAX];

	union {
		struct {
			unsigned int		var_ref_idx;
			char			*match_event;
			char			*match_event_system;
			char			*synth_event_name;
			struct synth_event	*synth_event;
		} onmatch;

		struct {
			char			*var_str;
			char			*fn_name;
			unsigned int		max_var_ref_idx;
			struct hist_field	*max_var;
			struct hist_field	*var;
		} onmax;
	};
};


static char last_hist_cmd[MAX_FILTER_STR_VAL];
static char hist_err_str[MAX_FILTER_STR_VAL];

static void last_cmd_set(char *str)
{
	if (!str)
		return;

	strncpy(last_hist_cmd, str, MAX_FILTER_STR_VAL - 1);
}

static void hist_err(char *str, char *var)
{
	int maxlen = MAX_FILTER_STR_VAL - 1;

	if (!str)
		return;

	if (strlen(hist_err_str))
		return;

	if (!var)
		var = "";

	if (strlen(hist_err_str) + strlen(str) + strlen(var) > maxlen)
		return;

	strcat(hist_err_str, str);
	strcat(hist_err_str, var);
}

static void hist_err_event(char *str, char *system, char *event, char *var)
{
	char err[MAX_FILTER_STR_VAL];

	if (system && var)
		snprintf(err, MAX_FILTER_STR_VAL, "%s.%s.%s", system, event, var);
	else if (system)
		snprintf(err, MAX_FILTER_STR_VAL, "%s.%s", system, event);
	else
		strncpy(err, var, MAX_FILTER_STR_VAL);

	hist_err(str, err);
}

static void hist_err_clear(void)
{
	hist_err_str[0] = '\0';
}

static bool have_hist_err(void)
{
	if (strlen(hist_err_str))
		return true;

	return false;
}

static LIST_HEAD(synth_event_list);
static DEFINE_MUTEX(synth_event_mutex);

struct synth_trace_event {
	struct trace_entry	ent;
	u64			fields[];
};

static int synth_event_define_fields(struct trace_event_call *call)
{
	struct synth_trace_event trace;
	int offset = offsetof(typeof(trace), fields);
	struct synth_event *event = call->data;
	unsigned int i, size, n_u64;
	char *name, *type;
	bool is_signed;
	int ret = 0;

	for (i = 0, n_u64 = 0; i < event->n_fields; i++) {
		size = event->fields[i]->size;
		is_signed = event->fields[i]->is_signed;
		type = event->fields[i]->type;
		name = event->fields[i]->name;
		ret = trace_define_field(call, type, name, offset, size,
					 is_signed, FILTER_OTHER);
		if (ret)
			break;

		if (event->fields[i]->is_string) {
			offset += STR_VAR_LEN_MAX;
			n_u64 += STR_VAR_LEN_MAX / sizeof(u64);
		} else {
			offset += sizeof(u64);
			n_u64++;
		}
	}

	event->n_u64 = n_u64;

	return ret;
}

static bool synth_field_signed(char *type)
{
	if (strncmp(type, "u", 1) == 0)
		return false;

	return true;
}

static int synth_field_is_string(char *type)
{
	if (strstr(type, "char[") != NULL)
		return true;

	return false;
}

static int synth_field_string_size(char *type)
{
	char buf[4], *end, *start;
	unsigned int len;
	int size, err;

	start = strstr(type, "char[");
	if (start == NULL)
		return -EINVAL;
	start += strlen("char[");

	end = strchr(type, ']');
	if (!end || end < start)
		return -EINVAL;

	len = end - start;
	if (len > 3)
		return -EINVAL;

	strncpy(buf, start, len);
	buf[len] = '\0';

	err = kstrtouint(buf, 0, &size);
	if (err)
		return err;

	if (size > STR_VAR_LEN_MAX)
		return -EINVAL;

	return size;
}

static int synth_field_size(char *type)
{
	int size = 0;

	if (strcmp(type, "s64") == 0)
		size = sizeof(s64);
	else if (strcmp(type, "u64") == 0)
		size = sizeof(u64);
	else if (strcmp(type, "s32") == 0)
		size = sizeof(s32);
	else if (strcmp(type, "u32") == 0)
		size = sizeof(u32);
	else if (strcmp(type, "s16") == 0)
		size = sizeof(s16);
	else if (strcmp(type, "u16") == 0)
		size = sizeof(u16);
	else if (strcmp(type, "s8") == 0)
		size = sizeof(s8);
	else if (strcmp(type, "u8") == 0)
		size = sizeof(u8);
	else if (strcmp(type, "char") == 0)
		size = sizeof(char);
	else if (strcmp(type, "unsigned char") == 0)
		size = sizeof(unsigned char);
	else if (strcmp(type, "int") == 0)
		size = sizeof(int);
	else if (strcmp(type, "unsigned int") == 0)
		size = sizeof(unsigned int);
	else if (strcmp(type, "long") == 0)
		size = sizeof(long);
	else if (strcmp(type, "unsigned long") == 0)
		size = sizeof(unsigned long);
	else if (strcmp(type, "pid_t") == 0)
		size = sizeof(pid_t);
	else if (synth_field_is_string(type))
		size = synth_field_string_size(type);

	return size;
}

static const char *synth_field_fmt(char *type)
{
	const char *fmt = "%llu";

	if (strcmp(type, "s64") == 0)
		fmt = "%lld";
	else if (strcmp(type, "u64") == 0)
		fmt = "%llu";
	else if (strcmp(type, "s32") == 0)
		fmt = "%d";
	else if (strcmp(type, "u32") == 0)
		fmt = "%u";
	else if (strcmp(type, "s16") == 0)
		fmt = "%d";
	else if (strcmp(type, "u16") == 0)
		fmt = "%u";
	else if (strcmp(type, "s8") == 0)
		fmt = "%d";
	else if (strcmp(type, "u8") == 0)
		fmt = "%u";
	else if (strcmp(type, "char") == 0)
		fmt = "%d";
	else if (strcmp(type, "unsigned char") == 0)
		fmt = "%u";
	else if (strcmp(type, "int") == 0)
		fmt = "%d";
	else if (strcmp(type, "unsigned int") == 0)
		fmt = "%u";
	else if (strcmp(type, "long") == 0)
		fmt = "%ld";
	else if (strcmp(type, "unsigned long") == 0)
		fmt = "%lu";
	else if (strcmp(type, "pid_t") == 0)
		fmt = "%d";
	else if (synth_field_is_string(type))
		fmt = "%s";

	return fmt;
}

static enum print_line_t print_synth_event(struct trace_iterator *iter,
					   int flags,
					   struct trace_event *event)
{
	struct trace_array *tr = iter->tr;
	struct trace_seq *s = &iter->seq;
	struct synth_trace_event *entry;
	struct synth_event *se;
	unsigned int i, n_u64;
	char print_fmt[32];
	const char *fmt;

	entry = (struct synth_trace_event *)iter->ent;
	se = container_of(event, struct synth_event, call.event);

	trace_seq_printf(s, "%s: ", se->name);

	for (i = 0, n_u64 = 0; i < se->n_fields; i++) {
		if (trace_seq_has_overflowed(s))
			goto end;

		fmt = synth_field_fmt(se->fields[i]->type);

		/* parameter types */
		if (tr->trace_flags & TRACE_ITER_VERBOSE)
			trace_seq_printf(s, "%s ", fmt);

		snprintf(print_fmt, sizeof(print_fmt), "%%s=%s%%s", fmt);

		/* parameter values */
		if (se->fields[i]->is_string) {
			trace_seq_printf(s, print_fmt, se->fields[i]->name,
					 (char *)&entry->fields[n_u64],
					 i == se->n_fields - 1 ? "" : " ");
			n_u64 += STR_VAR_LEN_MAX / sizeof(u64);
		} else {
			trace_seq_printf(s, print_fmt, se->fields[i]->name,
					 entry->fields[n_u64],
					 i == se->n_fields - 1 ? "" : " ");
			n_u64++;
		}
	}
end:
	trace_seq_putc(s, '\n');

	return trace_handle_return(s);
}

static struct trace_event_functions synth_event_funcs = {
	.trace		= print_synth_event
};

static notrace void trace_event_raw_event_synth(void *__data,
						u64 *var_ref_vals,
						unsigned int var_ref_idx)
{
	struct trace_event_file *trace_file = __data;
	struct synth_trace_event *entry;
	struct trace_event_buffer fbuffer;
	struct ring_buffer *buffer;
	struct synth_event *event;
	unsigned int i, n_u64;
	int fields_size = 0;

	event = trace_file->event_call->data;

	if (trace_trigger_soft_disabled(trace_file))
		return;

	fields_size = event->n_u64 * sizeof(u64);

	/*
	 * Avoid ring buffer recursion detection, as this event
	 * is being performed within another event.
	 */
	buffer = trace_file->tr->trace_buffer.buffer;
	ring_buffer_nest_start(buffer);

	entry = trace_event_buffer_reserve(&fbuffer, trace_file,
					   sizeof(*entry) + fields_size);
	if (!entry)
		goto out;

	for (i = 0, n_u64 = 0; i < event->n_fields; i++) {
		if (event->fields[i]->is_string) {
			char *str_val = (char *)(long)var_ref_vals[var_ref_idx + i];
			char *str_field = (char *)&entry->fields[n_u64];

			strscpy(str_field, str_val, STR_VAR_LEN_MAX);
			n_u64 += STR_VAR_LEN_MAX / sizeof(u64);
		} else {
			entry->fields[n_u64] = var_ref_vals[var_ref_idx + i];
			n_u64++;
		}
	}

	trace_event_buffer_commit(&fbuffer);
out:
	ring_buffer_nest_end(buffer);
}

static void free_synth_event_print_fmt(struct trace_event_call *call)
{
	if (call) {
		kfree(call->print_fmt);
		call->print_fmt = NULL;
	}
}

static int __set_synth_event_print_fmt(struct synth_event *event,
				       char *buf, int len)
{
	const char *fmt;
	int pos = 0;
	int i;

	/* When len=0, we just calculate the needed length */
#define LEN_OR_ZERO (len ? len - pos : 0)

	pos += snprintf(buf + pos, LEN_OR_ZERO, "\"");
	for (i = 0; i < event->n_fields; i++) {
		fmt = synth_field_fmt(event->fields[i]->type);
		pos += snprintf(buf + pos, LEN_OR_ZERO, "%s=%s%s",
				event->fields[i]->name, fmt,
				i == event->n_fields - 1 ? "" : ", ");
	}
	pos += snprintf(buf + pos, LEN_OR_ZERO, "\"");

	for (i = 0; i < event->n_fields; i++) {
		pos += snprintf(buf + pos, LEN_OR_ZERO,
				", REC->%s", event->fields[i]->name);
	}

#undef LEN_OR_ZERO

	/* return the length of print_fmt */
	return pos;
}

static int set_synth_event_print_fmt(struct trace_event_call *call)
{
	struct synth_event *event = call->data;
	char *print_fmt;
	int len;

	/* First: called with 0 length to calculate the needed length */
	len = __set_synth_event_print_fmt(event, NULL, 0);

	print_fmt = kmalloc(len + 1, GFP_KERNEL);
	if (!print_fmt)
		return -ENOMEM;

	/* Second: actually write the @print_fmt */
	__set_synth_event_print_fmt(event, print_fmt, len + 1);
	call->print_fmt = print_fmt;

	return 0;
}

static void free_synth_field(struct synth_field *field)
{
	kfree(field->type);
	kfree(field->name);
	kfree(field);
}

static struct synth_field *parse_synth_field(char *field_type,
					     char *field_name)
{
	struct synth_field *field;
	int len, ret = 0;
	char *array;

	if (field_type[0] == ';')
		field_type++;

	len = strlen(field_name);
	if (field_name[len - 1] == ';')
		field_name[len - 1] = '\0';

	field = kzalloc(sizeof(*field), GFP_KERNEL);
	if (!field)
		return ERR_PTR(-ENOMEM);

	len = strlen(field_type) + 1;
	array = strchr(field_name, '[');
	if (array)
		len += strlen(array);
	field->type = kzalloc(len, GFP_KERNEL);
	if (!field->type) {
		ret = -ENOMEM;
		goto free;
	}
	strcat(field->type, field_type);
	if (array) {
		strcat(field->type, array);
		*array = '\0';
	}

	field->size = synth_field_size(field->type);
	if (!field->size) {
		ret = -EINVAL;
		goto free;
	}

	if (synth_field_is_string(field->type))
		field->is_string = true;

	field->is_signed = synth_field_signed(field->type);

	field->name = kstrdup(field_name, GFP_KERNEL);
	if (!field->name) {
		ret = -ENOMEM;
		goto free;
	}
 out:
	return field;
 free:
	free_synth_field(field);
	field = ERR_PTR(ret);
	goto out;
}

static void free_synth_tracepoint(struct tracepoint *tp)
{
	if (!tp)
		return;

	kfree(tp->name);
	kfree(tp);
}

static struct tracepoint *alloc_synth_tracepoint(char *name)
{
	struct tracepoint *tp;

	tp = kzalloc(sizeof(*tp), GFP_KERNEL);
	if (!tp)
		return ERR_PTR(-ENOMEM);

	tp->name = kstrdup(name, GFP_KERNEL);
	if (!tp->name) {
		kfree(tp);
		return ERR_PTR(-ENOMEM);
	}

	return tp;
}

typedef void (*synth_probe_func_t) (void *__data, u64 *var_ref_vals,
				    unsigned int var_ref_idx);

static inline void trace_synth(struct synth_event *event, u64 *var_ref_vals,
			       unsigned int var_ref_idx)
{
	struct tracepoint *tp = event->tp;

	if (unlikely(atomic_read(&tp->key.enabled) > 0)) {
		struct tracepoint_func *probe_func_ptr;
		synth_probe_func_t probe_func;
		void *__data;

		if (!(cpu_online(raw_smp_processor_id())))
			return;

		probe_func_ptr = rcu_dereference_sched((tp)->funcs);
		if (probe_func_ptr) {
			do {
				probe_func = probe_func_ptr->func;
				__data = probe_func_ptr->data;
				probe_func(__data, var_ref_vals, var_ref_idx);
			} while ((++probe_func_ptr)->func);
		}
	}
}

static struct synth_event *find_synth_event(const char *name)
{
	struct synth_event *event;

	list_for_each_entry(event, &synth_event_list, list) {
		if (strcmp(event->name, name) == 0)
			return event;
	}

	return NULL;
}

static int register_synth_event(struct synth_event *event)
{
	struct trace_event_call *call = &event->call;
	int ret = 0;

	event->call.class = &event->class;
	event->class.system = kstrdup(SYNTH_SYSTEM, GFP_KERNEL);
	if (!event->class.system) {
		ret = -ENOMEM;
		goto out;
	}

	event->tp = alloc_synth_tracepoint(event->name);
	if (IS_ERR(event->tp)) {
		ret = PTR_ERR(event->tp);
		event->tp = NULL;
		goto out;
	}

	INIT_LIST_HEAD(&call->class->fields);
	call->event.funcs = &synth_event_funcs;
	call->class->define_fields = synth_event_define_fields;

	ret = register_trace_event(&call->event);
	if (!ret) {
		ret = -ENODEV;
		goto out;
	}
	call->flags = TRACE_EVENT_FL_TRACEPOINT;
	call->class->reg = trace_event_reg;
	call->class->probe = trace_event_raw_event_synth;
	call->data = event;
	call->tp = event->tp;

	ret = trace_add_event_call(call);
	if (ret) {
		pr_warn("Failed to register synthetic event: %s\n",
			trace_event_name(call));
		goto err;
	}

	ret = set_synth_event_print_fmt(call);
	if (ret < 0) {
		trace_remove_event_call(call);
		goto err;
	}
 out:
	return ret;
 err:
	unregister_trace_event(&call->event);
	goto out;
}

static int unregister_synth_event(struct synth_event *event)
{
	struct trace_event_call *call = &event->call;
	int ret;

	ret = trace_remove_event_call(call);

	return ret;
}

static void free_synth_event(struct synth_event *event)
{
	unsigned int i;

	if (!event)
		return;

	for (i = 0; i < event->n_fields; i++)
		free_synth_field(event->fields[i]);

	kfree(event->fields);
	kfree(event->name);
	kfree(event->class.system);
	free_synth_tracepoint(event->tp);
	free_synth_event_print_fmt(&event->call);
	kfree(event);
}

static struct synth_event *alloc_synth_event(char *event_name, int n_fields,
					     struct synth_field **fields)
{
	struct synth_event *event;
	unsigned int i;

	event = kzalloc(sizeof(*event), GFP_KERNEL);
	if (!event) {
		event = ERR_PTR(-ENOMEM);
		goto out;
	}

	event->name = kstrdup(event_name, GFP_KERNEL);
	if (!event->name) {
		kfree(event);
		event = ERR_PTR(-ENOMEM);
		goto out;
	}

	event->fields = kcalloc(n_fields, sizeof(*event->fields), GFP_KERNEL);
	if (!event->fields) {
		free_synth_event(event);
		event = ERR_PTR(-ENOMEM);
		goto out;
	}

	for (i = 0; i < n_fields; i++)
		event->fields[i] = fields[i];

	event->n_fields = n_fields;
 out:
	return event;
}

static void action_trace(struct hist_trigger_data *hist_data,
			 struct tracing_map_elt *elt, void *rec,
			 struct ring_buffer_event *rbe,
			 struct action_data *data, u64 *var_ref_vals)
{
	struct synth_event *event = data->onmatch.synth_event;

	trace_synth(event, var_ref_vals, data->onmatch.var_ref_idx);
}

struct hist_var_data {
	struct list_head list;
	struct hist_trigger_data *hist_data;
};

static void add_or_delete_synth_event(struct synth_event *event, int delete)
{
	if (delete)
		free_synth_event(event);
	else {
		mutex_lock(&synth_event_mutex);
		if (!find_synth_event(event->name))
			list_add(&event->list, &synth_event_list);
		else
			free_synth_event(event);
		mutex_unlock(&synth_event_mutex);
	}
}

static int create_synth_event(int argc, char **argv)
{
	struct synth_field *field, *fields[SYNTH_FIELDS_MAX];
	struct synth_event *event = NULL;
	bool delete_event = false;
	int i, n_fields = 0, ret = 0;
	char *name;

	mutex_lock(&synth_event_mutex);

	/*
	 * Argument syntax:
	 *  - Add synthetic event: <event_name> field[;field] ...
	 *  - Remove synthetic event: !<event_name> field[;field] ...
	 *      where 'field' = type field_name
	 */
	if (argc < 1) {
		ret = -EINVAL;
		goto out;
	}

	name = argv[0];
	if (name[0] == '!') {
		delete_event = true;
		name++;
	}

	event = find_synth_event(name);
	if (event) {
		if (delete_event) {
			if (event->ref) {
				event = NULL;
				ret = -EBUSY;
				goto out;
			}
			list_del(&event->list);
			goto out;
		}
		event = NULL;
		ret = -EEXIST;
		goto out;
	} else if (delete_event)
		goto out;

	if (argc < 2) {
		ret = -EINVAL;
		goto out;
	}

	for (i = 1; i < argc - 1; i++) {
		if (strcmp(argv[i], ";") == 0)
			continue;
		if (n_fields == SYNTH_FIELDS_MAX) {
			ret = -EINVAL;
			goto err;
		}

		field = parse_synth_field(argv[i], argv[i + 1]);
		if (IS_ERR(field)) {
			ret = PTR_ERR(field);
			goto err;
		}
		fields[n_fields] = field;
		i++; n_fields++;
	}

	if (i < argc) {
		ret = -EINVAL;
		goto err;
	}

	event = alloc_synth_event(name, n_fields, fields);
	if (IS_ERR(event)) {
		ret = PTR_ERR(event);
		event = NULL;
		goto err;
	}
 out:
	mutex_unlock(&synth_event_mutex);

	if (event) {
		if (delete_event) {
			ret = unregister_synth_event(event);
			add_or_delete_synth_event(event, !ret);
		} else {
			ret = register_synth_event(event);
			add_or_delete_synth_event(event, ret);
		}
	}

	return ret;
 err:
	mutex_unlock(&synth_event_mutex);

	for (i = 0; i < n_fields; i++)
		free_synth_field(fields[i]);
	free_synth_event(event);

	return ret;
}

static int release_all_synth_events(void)
{
	struct list_head release_events;
	struct synth_event *event, *e;
	int ret = 0;

	INIT_LIST_HEAD(&release_events);

	mutex_lock(&synth_event_mutex);

	list_for_each_entry(event, &synth_event_list, list) {
		if (event->ref) {
			mutex_unlock(&synth_event_mutex);
			return -EBUSY;
		}
	}

	list_splice_init(&event->list, &release_events);

	mutex_unlock(&synth_event_mutex);

	list_for_each_entry_safe(event, e, &release_events, list) {
		list_del(&event->list);

		ret = unregister_synth_event(event);
		add_or_delete_synth_event(event, !ret);
	}

	return ret;
}


static void *synth_events_seq_start(struct seq_file *m, loff_t *pos)
{
	mutex_lock(&synth_event_mutex);

	return seq_list_start(&synth_event_list, *pos);
}

static void *synth_events_seq_next(struct seq_file *m, void *v, loff_t *pos)
{
	return seq_list_next(v, &synth_event_list, pos);
}

static void synth_events_seq_stop(struct seq_file *m, void *v)
{
	mutex_unlock(&synth_event_mutex);
}

static int synth_events_seq_show(struct seq_file *m, void *v)
{
	struct synth_field *field;
	struct synth_event *event = v;
	unsigned int i;

	seq_printf(m, "%s\t", event->name);

	for (i = 0; i < event->n_fields; i++) {
		field = event->fields[i];

		/* parameter values */
		seq_printf(m, "%s %s%s", field->type, field->name,
			   i == event->n_fields - 1 ? "" : "; ");
	}

	seq_putc(m, '\n');

	return 0;
}

static const struct seq_operations synth_events_seq_op = {
	.start  = synth_events_seq_start,
	.next   = synth_events_seq_next,
	.stop   = synth_events_seq_stop,
	.show   = synth_events_seq_show
};

static int synth_events_open(struct inode *inode, struct file *file)
{
	int ret;

	if ((file->f_mode & FMODE_WRITE) && (file->f_flags & O_TRUNC)) {
		ret = release_all_synth_events();
		if (ret < 0)
			return ret;
	}

	return seq_open(file, &synth_events_seq_op);
}

static ssize_t synth_events_write(struct file *file,
				  const char __user *buffer,
				  size_t count, loff_t *ppos)
{
	return trace_parse_run_command(file, buffer, count, ppos,
				       create_synth_event);
}

static const struct file_operations synth_events_fops = {
	.open           = synth_events_open,
	.write		= synth_events_write,
	.read           = seq_read,
	.llseek         = seq_lseek,
	.release        = seq_release,
};

static u64 hist_field_timestamp(struct hist_field *hist_field,
				struct tracing_map_elt *elt,
				struct ring_buffer_event *rbe,
				void *event)
{
	struct hist_trigger_data *hist_data = hist_field->hist_data;
	struct trace_array *tr = hist_data->event_file->tr;

	u64 ts = ring_buffer_event_time_stamp(rbe);

	if (hist_data->attrs->ts_in_usecs && trace_clock_in_ns(tr))
		ts = ns2usecs(ts);

	return ts;
}

static u64 hist_field_cpu(struct hist_field *hist_field,
			  struct tracing_map_elt *elt,
			  struct ring_buffer_event *rbe,
			  void *event)
{
	int cpu = smp_processor_id();

	return cpu;
}

static struct hist_field *
check_field_for_var_ref(struct hist_field *hist_field,
			struct hist_trigger_data *var_data,
			unsigned int var_idx)
{
	struct hist_field *found = NULL;

	if (hist_field && hist_field->flags & HIST_FIELD_FL_VAR_REF) {
		if (hist_field->var.idx == var_idx &&
		    hist_field->var.hist_data == var_data) {
			found = hist_field;
		}
	}

	return found;
}

static struct hist_field *
check_field_for_var_refs(struct hist_trigger_data *hist_data,
			 struct hist_field *hist_field,
			 struct hist_trigger_data *var_data,
			 unsigned int var_idx,
			 unsigned int level)
{
	struct hist_field *found = NULL;
	unsigned int i;

	if (level > 3)
		return found;

	if (!hist_field)
		return found;

	found = check_field_for_var_ref(hist_field, var_data, var_idx);
	if (found)
		return found;

	for (i = 0; i < HIST_FIELD_OPERANDS_MAX; i++) {
		struct hist_field *operand;

		operand = hist_field->operands[i];
		found = check_field_for_var_refs(hist_data, operand, var_data,
						 var_idx, level + 1);
		if (found)
			return found;
	}

	return found;
}

static struct hist_field *find_var_ref(struct hist_trigger_data *hist_data,
				       struct hist_trigger_data *var_data,
				       unsigned int var_idx)
{
	struct hist_field *hist_field, *found = NULL;
	unsigned int i;

	for_each_hist_field(i, hist_data) {
		hist_field = hist_data->fields[i];
		found = check_field_for_var_refs(hist_data, hist_field,
						 var_data, var_idx, 0);
		if (found)
			return found;
	}

	for (i = 0; i < hist_data->n_synth_var_refs; i++) {
		hist_field = hist_data->synth_var_refs[i];
		found = check_field_for_var_refs(hist_data, hist_field,
						 var_data, var_idx, 0);
		if (found)
			return found;
	}

	return found;
}

static struct hist_field *find_any_var_ref(struct hist_trigger_data *hist_data,
					   unsigned int var_idx)
{
	struct trace_array *tr = hist_data->event_file->tr;
	struct hist_field *found = NULL;
	struct hist_var_data *var_data;

	list_for_each_entry(var_data, &tr->hist_vars, list) {
		if (var_data->hist_data == hist_data)
			continue;
		found = find_var_ref(var_data->hist_data, hist_data, var_idx);
		if (found)
			break;
	}

	return found;
}

static bool check_var_refs(struct hist_trigger_data *hist_data)
{
	struct hist_field *field;
	bool found = false;
	int i;

	for_each_hist_field(i, hist_data) {
		field = hist_data->fields[i];
		if (field && field->flags & HIST_FIELD_FL_VAR) {
			if (find_any_var_ref(hist_data, field->var.idx)) {
				found = true;
				break;
			}
		}
	}

	return found;
}

static struct hist_var_data *find_hist_vars(struct hist_trigger_data *hist_data)
{
	struct trace_array *tr = hist_data->event_file->tr;
	struct hist_var_data *var_data, *found = NULL;

	list_for_each_entry(var_data, &tr->hist_vars, list) {
		if (var_data->hist_data == hist_data) {
			found = var_data;
			break;
		}
	}

	return found;
}

static bool field_has_hist_vars(struct hist_field *hist_field,
				unsigned int level)
{
	int i;

	if (level > 3)
		return false;

	if (!hist_field)
		return false;

	if (hist_field->flags & HIST_FIELD_FL_VAR ||
	    hist_field->flags & HIST_FIELD_FL_VAR_REF)
		return true;

	for (i = 0; i < HIST_FIELD_OPERANDS_MAX; i++) {
		struct hist_field *operand;

		operand = hist_field->operands[i];
		if (field_has_hist_vars(operand, level + 1))
			return true;
	}

	return false;
}

static bool has_hist_vars(struct hist_trigger_data *hist_data)
{
	struct hist_field *hist_field;
	int i;

	for_each_hist_field(i, hist_data) {
		hist_field = hist_data->fields[i];
		if (field_has_hist_vars(hist_field, 0))
			return true;
	}

	return false;
}

static int save_hist_vars(struct hist_trigger_data *hist_data)
{
	struct trace_array *tr = hist_data->event_file->tr;
	struct hist_var_data *var_data;

	var_data = find_hist_vars(hist_data);
	if (var_data)
		return 0;

	if (trace_array_get(tr) < 0)
		return -ENODEV;

	var_data = kzalloc(sizeof(*var_data), GFP_KERNEL);
	if (!var_data) {
		trace_array_put(tr);
		return -ENOMEM;
	}

	var_data->hist_data = hist_data;
	list_add(&var_data->list, &tr->hist_vars);

	return 0;
}

static void remove_hist_vars(struct hist_trigger_data *hist_data)
{
	struct trace_array *tr = hist_data->event_file->tr;
	struct hist_var_data *var_data;

	var_data = find_hist_vars(hist_data);
	if (!var_data)
		return;

	if (WARN_ON(check_var_refs(hist_data)))
		return;

	list_del(&var_data->list);

	kfree(var_data);

	trace_array_put(tr);
}

static struct hist_field *find_var_field(struct hist_trigger_data *hist_data,
					 const char *var_name)
{
	struct hist_field *hist_field, *found = NULL;
	int i;

	for_each_hist_field(i, hist_data) {
		hist_field = hist_data->fields[i];
		if (hist_field && hist_field->flags & HIST_FIELD_FL_VAR &&
		    strcmp(hist_field->var.name, var_name) == 0) {
			found = hist_field;
			break;
		}
	}

	return found;
}

static struct hist_field *find_var(struct hist_trigger_data *hist_data,
				   struct trace_event_file *file,
				   const char *var_name)
{
	struct hist_trigger_data *test_data;
	struct event_trigger_data *test;
	struct hist_field *hist_field;

	hist_field = find_var_field(hist_data, var_name);
	if (hist_field)
		return hist_field;

	list_for_each_entry_rcu(test, &file->triggers, list) {
		if (test->cmd_ops->trigger_type == ETT_EVENT_HIST) {
			test_data = test->private_data;
			hist_field = find_var_field(test_data, var_name);
			if (hist_field)
				return hist_field;
		}
	}

	return NULL;
}

static struct trace_event_file *find_var_file(struct trace_array *tr,
					      char *system,
					      char *event_name,
					      char *var_name)
{
	struct hist_trigger_data *var_hist_data;
	struct hist_var_data *var_data;
	struct trace_event_file *file, *found = NULL;

	if (system)
		return find_event_file(tr, system, event_name);

	list_for_each_entry(var_data, &tr->hist_vars, list) {
		var_hist_data = var_data->hist_data;
		file = var_hist_data->event_file;
		if (file == found)
			continue;

		if (find_var_field(var_hist_data, var_name)) {
			if (found) {
				hist_err_event("Variable name not unique, need to use fully qualified name (subsys.event.var) for variable: ", system, event_name, var_name);
				return NULL;
			}

			found = file;
		}
	}

	return found;
}

static struct hist_field *find_file_var(struct trace_event_file *file,
					const char *var_name)
{
	struct hist_trigger_data *test_data;
	struct event_trigger_data *test;
	struct hist_field *hist_field;

	list_for_each_entry_rcu(test, &file->triggers, list) {
		if (test->cmd_ops->trigger_type == ETT_EVENT_HIST) {
			test_data = test->private_data;
			hist_field = find_var_field(test_data, var_name);
			if (hist_field)
				return hist_field;
		}
	}

	return NULL;
}

static struct hist_field *
find_match_var(struct hist_trigger_data *hist_data, char *var_name)
{
	struct trace_array *tr = hist_data->event_file->tr;
	struct hist_field *hist_field, *found = NULL;
	struct trace_event_file *file;
	unsigned int i;

	for (i = 0; i < hist_data->n_actions; i++) {
		struct action_data *data = hist_data->actions[i];

		if (data->fn == action_trace) {
			char *system = data->onmatch.match_event_system;
			char *event_name = data->onmatch.match_event;

			file = find_var_file(tr, system, event_name, var_name);
			if (!file)
				continue;
			hist_field = find_file_var(file, var_name);
			if (hist_field) {
				if (found) {
					hist_err_event("Variable name not unique, need to use fully qualified name (subsys.event.var) for variable: ", system, event_name, var_name);
					return ERR_PTR(-EINVAL);
				}

				found = hist_field;
			}
		}
	}
	return found;
}

static struct hist_field *find_event_var(struct hist_trigger_data *hist_data,
					 char *system,
					 char *event_name,
					 char *var_name)
{
	struct trace_array *tr = hist_data->event_file->tr;
	struct hist_field *hist_field = NULL;
	struct trace_event_file *file;

	if (!system || !event_name) {
		hist_field = find_match_var(hist_data, var_name);
		if (IS_ERR(hist_field))
			return NULL;
		if (hist_field)
			return hist_field;
	}

	file = find_var_file(tr, system, event_name, var_name);
	if (!file)
		return NULL;

	hist_field = find_file_var(file, var_name);

	return hist_field;
}

struct hist_elt_data {
	char *comm;
	u64 *var_ref_vals;
	char *field_var_str[SYNTH_FIELDS_MAX];
};

static u64 hist_field_var_ref(struct hist_field *hist_field,
			      struct tracing_map_elt *elt,
			      struct ring_buffer_event *rbe,
			      void *event)
{
	struct hist_elt_data *elt_data;
	u64 var_val = 0;

	elt_data = elt->private_data;
	var_val = elt_data->var_ref_vals[hist_field->var_ref_idx];

	return var_val;
}

static bool resolve_var_refs(struct hist_trigger_data *hist_data, void *key,
			     u64 *var_ref_vals, bool self)
{
	struct hist_trigger_data *var_data;
	struct tracing_map_elt *var_elt;
	struct hist_field *hist_field;
	unsigned int i, var_idx;
	bool resolved = true;
	u64 var_val = 0;

	for (i = 0; i < hist_data->n_var_refs; i++) {
		hist_field = hist_data->var_refs[i];
		var_idx = hist_field->var.idx;
		var_data = hist_field->var.hist_data;

		if (var_data == NULL) {
			resolved = false;
			break;
		}

		if ((self && var_data != hist_data) ||
		    (!self && var_data == hist_data))
			continue;

		var_elt = tracing_map_lookup(var_data->map, key);
		if (!var_elt) {
			resolved = false;
			break;
		}

		if (!tracing_map_var_set(var_elt, var_idx)) {
			resolved = false;
			break;
		}

		if (self || !hist_field->read_once)
			var_val = tracing_map_read_var(var_elt, var_idx);
		else
			var_val = tracing_map_read_var_once(var_elt, var_idx);

		var_ref_vals[i] = var_val;
	}

	return resolved;
}

static const char *hist_field_name(struct hist_field *field,
				   unsigned int level)
{
	const char *field_name = "";

	if (level > 1)
		return field_name;

	if (field->field)
		field_name = field->field->name;
	else if (field->flags & HIST_FIELD_FL_LOG2 ||
		 field->flags & HIST_FIELD_FL_ALIAS)
		field_name = hist_field_name(field->operands[0], ++level);
<<<<<<< HEAD
	else if (field->flags & HIST_FIELD_FL_TIMESTAMP)
		field_name = "common_timestamp";
	else if (field->flags & HIST_FIELD_FL_CPU)
		field_name = "cpu";
	else if (field->flags & HIST_FIELD_FL_EXPR ||
		 field->flags & HIST_FIELD_FL_VAR_REF) {
		if (field->system) {
			static char full_name[MAX_FILTER_STR_VAL];

			strcat(full_name, field->system);
			strcat(full_name, ".");
			strcat(full_name, field->event_name);
			strcat(full_name, ".");
			strcat(full_name, field->name);
			field_name = full_name;
		} else
			field_name = field->name;
	}

	if (field_name == NULL)
		field_name = "";

	return field_name;
}

static hist_field_fn_t select_value_fn(int field_size, int field_is_signed)
{
	hist_field_fn_t fn = NULL;

	switch (field_size) {
	case 8:
		if (field_is_signed)
			fn = hist_field_s64;
		else
			fn = hist_field_u64;
		break;
	case 4:
		if (field_is_signed)
			fn = hist_field_s32;
		else
			fn = hist_field_u32;
		break;
	case 2:
		if (field_is_signed)
			fn = hist_field_s16;
		else
			fn = hist_field_u16;
		break;
	case 1:
		if (field_is_signed)
			fn = hist_field_s8;
		else
			fn = hist_field_u8;
		break;
	}

	return fn;
}

static int parse_map_size(char *str)
{
	unsigned long size, map_bits;
	int ret;

	strsep(&str, "=");
	if (!str) {
		ret = -EINVAL;
		goto out;
	}

	ret = kstrtoul(str, 0, &size);
	if (ret)
		goto out;

	map_bits = ilog2(roundup_pow_of_two(size));
	if (map_bits < TRACING_MAP_BITS_MIN ||
	    map_bits > TRACING_MAP_BITS_MAX)
		ret = -EINVAL;
	else
		ret = map_bits;
 out:
	return ret;
}

static void destroy_hist_trigger_attrs(struct hist_trigger_attrs *attrs)
{
	unsigned int i;

	if (!attrs)
		return;

	for (i = 0; i < attrs->n_assignments; i++)
		kfree(attrs->assignment_str[i]);

	for (i = 0; i < attrs->n_actions; i++)
		kfree(attrs->action_str[i]);

	kfree(attrs->name);
	kfree(attrs->sort_key_str);
	kfree(attrs->keys_str);
	kfree(attrs->vals_str);
	kfree(attrs->clock);
	kfree(attrs);
}

static int parse_action(char *str, struct hist_trigger_attrs *attrs)
{
	int ret = -EINVAL;

	if (attrs->n_actions >= HIST_ACTIONS_MAX)
		return ret;

	if ((strncmp(str, "onmatch(", strlen("onmatch(")) == 0) ||
	    (strncmp(str, "onmax(", strlen("onmax(")) == 0)) {
		attrs->action_str[attrs->n_actions] = kstrdup(str, GFP_KERNEL);
		if (!attrs->action_str[attrs->n_actions]) {
			ret = -ENOMEM;
			return ret;
		}
		attrs->n_actions++;
		ret = 0;
	}

	return ret;
}

static int parse_assignment(char *str, struct hist_trigger_attrs *attrs)
{
	int ret = 0;

	if ((strncmp(str, "key=", strlen("key=")) == 0) ||
	    (strncmp(str, "keys=", strlen("keys=")) == 0)) {
		attrs->keys_str = kstrdup(str, GFP_KERNEL);
		if (!attrs->keys_str) {
			ret = -ENOMEM;
			goto out;
		}
	} else if ((strncmp(str, "val=", strlen("val=")) == 0) ||
		 (strncmp(str, "vals=", strlen("vals=")) == 0) ||
		 (strncmp(str, "values=", strlen("values=")) == 0)) {
		attrs->vals_str = kstrdup(str, GFP_KERNEL);
		if (!attrs->vals_str) {
			ret = -ENOMEM;
			goto out;
		}
	} else if (strncmp(str, "sort=", strlen("sort=")) == 0) {
		attrs->sort_key_str = kstrdup(str, GFP_KERNEL);
		if (!attrs->sort_key_str) {
			ret = -ENOMEM;
			goto out;
		}
	} else if (strncmp(str, "name=", strlen("name=")) == 0) {
		attrs->name = kstrdup(str, GFP_KERNEL);
		if (!attrs->name) {
			ret = -ENOMEM;
			goto out;
		}
	} else if (strncmp(str, "clock=", strlen("clock=")) == 0) {
		strsep(&str, "=");
		if (!str) {
			ret = -EINVAL;
			goto out;
		}

		str = strstrip(str);
		attrs->clock = kstrdup(str, GFP_KERNEL);
		if (!attrs->clock) {
			ret = -ENOMEM;
			goto out;
		}
	} else if (strncmp(str, "size=", strlen("size=")) == 0) {
		int map_bits = parse_map_size(str);

		if (map_bits < 0) {
			ret = map_bits;
			goto out;
		}
		attrs->map_bits = map_bits;
	} else {
		char *assignment;

		if (attrs->n_assignments == TRACING_MAP_VARS_MAX) {
			hist_err("Too many variables defined: ", str);
			ret = -EINVAL;
			goto out;
		}

		assignment = kstrdup(str, GFP_KERNEL);
		if (!assignment) {
			ret = -ENOMEM;
			goto out;
		}

		attrs->assignment_str[attrs->n_assignments++] = assignment;
	}
 out:
	return ret;
}

static struct hist_trigger_attrs *parse_hist_trigger_attrs(char *trigger_str)
{
	struct hist_trigger_attrs *attrs;
	int ret = 0;

	attrs = kzalloc(sizeof(*attrs), GFP_KERNEL);
	if (!attrs)
		return ERR_PTR(-ENOMEM);

	while (trigger_str) {
		char *str = strsep(&trigger_str, ":");

		if (strchr(str, '=')) {
			ret = parse_assignment(str, attrs);
			if (ret)
				goto free;
		} else if (strcmp(str, "pause") == 0)
			attrs->pause = true;
		else if ((strcmp(str, "cont") == 0) ||
			 (strcmp(str, "continue") == 0))
			attrs->cont = true;
		else if (strcmp(str, "clear") == 0)
			attrs->clear = true;
		else {
			ret = parse_action(str, attrs);
			if (ret)
				goto free;
		}
	}

	if (!attrs->keys_str) {
		ret = -EINVAL;
		goto free;
	}

	if (!attrs->clock) {
		attrs->clock = kstrdup("global", GFP_KERNEL);
		if (!attrs->clock) {
			ret = -ENOMEM;
			goto free;
		}
	}

	return attrs;
 free:
	destroy_hist_trigger_attrs(attrs);

	return ERR_PTR(ret);
}

static inline void save_comm(char *comm, struct task_struct *task)
{
	if (!task->pid) {
		strcpy(comm, "<idle>");
		return;
	}

	if (WARN_ON_ONCE(task->pid < 0)) {
		strcpy(comm, "<XXX>");
		return;
	}

	memcpy(comm, task->comm, TASK_COMM_LEN);
}

static void hist_elt_data_free(struct hist_elt_data *elt_data)
{
	unsigned int i;

	for (i = 0; i < SYNTH_FIELDS_MAX; i++)
		kfree(elt_data->field_var_str[i]);

	kfree(elt_data->comm);
	kfree(elt_data);
}

static void hist_trigger_elt_data_free(struct tracing_map_elt *elt)
{
	struct hist_elt_data *elt_data = elt->private_data;

	hist_elt_data_free(elt_data);
}

static int hist_trigger_elt_data_alloc(struct tracing_map_elt *elt)
{
	struct hist_trigger_data *hist_data = elt->map->private_data;
	unsigned int size = TASK_COMM_LEN;
	struct hist_elt_data *elt_data;
	struct hist_field *key_field;
	unsigned int i, n_str;

	elt_data = kzalloc(sizeof(*elt_data), GFP_KERNEL);
	if (!elt_data)
		return -ENOMEM;

	for_each_hist_key_field(i, hist_data) {
		key_field = hist_data->fields[i];

		if (key_field->flags & HIST_FIELD_FL_EXECNAME) {
			elt_data->comm = kzalloc(size, GFP_KERNEL);
			if (!elt_data->comm) {
				kfree(elt_data);
				return -ENOMEM;
			}
			break;
		}
	}

	n_str = hist_data->n_field_var_str + hist_data->n_max_var_str;

	size = STR_VAR_LEN_MAX;

	for (i = 0; i < n_str; i++) {
		elt_data->field_var_str[i] = kzalloc(size, GFP_KERNEL);
		if (!elt_data->field_var_str[i]) {
			hist_elt_data_free(elt_data);
			return -ENOMEM;
		}
	}

	elt->private_data = elt_data;

	return 0;
}

static void hist_trigger_elt_data_init(struct tracing_map_elt *elt)
{
	struct hist_elt_data *elt_data = elt->private_data;

	if (elt_data->comm)
		save_comm(elt_data->comm, current);
}

static const struct tracing_map_ops hist_trigger_elt_data_ops = {
	.elt_alloc	= hist_trigger_elt_data_alloc,
	.elt_free	= hist_trigger_elt_data_free,
	.elt_init	= hist_trigger_elt_data_init,
};

static const char *get_hist_field_flags(struct hist_field *hist_field)
{
	const char *flags_str = NULL;

	if (hist_field->flags & HIST_FIELD_FL_HEX)
		flags_str = "hex";
	else if (hist_field->flags & HIST_FIELD_FL_SYM)
		flags_str = "sym";
	else if (hist_field->flags & HIST_FIELD_FL_SYM_OFFSET)
		flags_str = "sym-offset";
	else if (hist_field->flags & HIST_FIELD_FL_EXECNAME)
		flags_str = "execname";
	else if (hist_field->flags & HIST_FIELD_FL_SYSCALL)
		flags_str = "syscall";
	else if (hist_field->flags & HIST_FIELD_FL_LOG2)
		flags_str = "log2";
	else if (hist_field->flags & HIST_FIELD_FL_TIMESTAMP_USECS)
		flags_str = "usecs";

	return flags_str;
}

static void expr_field_str(struct hist_field *field, char *expr)
{
	if (field->flags & HIST_FIELD_FL_VAR_REF)
		strcat(expr, "$");

	strcat(expr, hist_field_name(field, 0));

	if (field->flags) {
		const char *flags_str = get_hist_field_flags(field);

		if (flags_str) {
			strcat(expr, ".");
			strcat(expr, flags_str);
		}
	}
}

static char *expr_str(struct hist_field *field, unsigned int level)
{
	char *expr;

	if (level > 1)
		return NULL;

	expr = kzalloc(MAX_FILTER_STR_VAL, GFP_KERNEL);
	if (!expr)
		return NULL;

	if (!field->operands[0]) {
		expr_field_str(field, expr);
		return expr;
	}

	if (field->operator == FIELD_OP_UNARY_MINUS) {
		char *subexpr;

		strcat(expr, "-(");
		subexpr = expr_str(field->operands[0], ++level);
		if (!subexpr) {
			kfree(expr);
			return NULL;
		}
		strcat(expr, subexpr);
		strcat(expr, ")");

		kfree(subexpr);

		return expr;
	}

	expr_field_str(field->operands[0], expr);

	switch (field->operator) {
	case FIELD_OP_MINUS:
		strcat(expr, "-");
		break;
	case FIELD_OP_PLUS:
		strcat(expr, "+");
		break;
	default:
		kfree(expr);
		return NULL;
	}

	expr_field_str(field->operands[1], expr);

	return expr;
}

static int contains_operator(char *str)
{
	enum field_op_id field_op = FIELD_OP_NONE;
	char *op;

	op = strpbrk(str, "+-");
	if (!op)
		return FIELD_OP_NONE;

	switch (*op) {
	case '-':
		if (*str == '-')
			field_op = FIELD_OP_UNARY_MINUS;
		else
			field_op = FIELD_OP_MINUS;
		break;
	case '+':
		field_op = FIELD_OP_PLUS;
		break;
	default:
		break;
	}

	return field_op;
}

static void destroy_hist_field(struct hist_field *hist_field,
			       unsigned int level)
{
	unsigned int i;

	if (level > 3)
		return;

	if (!hist_field)
		return;

	for (i = 0; i < HIST_FIELD_OPERANDS_MAX; i++)
		destroy_hist_field(hist_field->operands[i], level + 1);

	kfree(hist_field->var.name);
	kfree(hist_field->name);
	kfree(hist_field->type);

	kfree(hist_field);
}

static struct hist_field *create_hist_field(struct hist_trigger_data *hist_data,
					    struct ftrace_event_field *field,
					    unsigned long flags,
					    char *var_name)
{
	struct hist_field *hist_field;

	if (field && is_function_field(field))
		return NULL;

	hist_field = kzalloc(sizeof(struct hist_field), GFP_KERNEL);
	if (!hist_field)
		return NULL;

	hist_field->hist_data = hist_data;

	if (flags & HIST_FIELD_FL_EXPR || flags & HIST_FIELD_FL_ALIAS)
		goto out; /* caller will populate */

	if (flags & HIST_FIELD_FL_VAR_REF) {
		hist_field->fn = hist_field_var_ref;
		goto out;
	}

	if (flags & HIST_FIELD_FL_HITCOUNT) {
		hist_field->fn = hist_field_counter;
		hist_field->size = sizeof(u64);
		hist_field->type = kstrdup("u64", GFP_KERNEL);
		if (!hist_field->type)
			goto free;
		goto out;
	}

	if (flags & HIST_FIELD_FL_STACKTRACE) {
		hist_field->fn = hist_field_none;
		goto out;
	}

	if (flags & HIST_FIELD_FL_LOG2) {
		unsigned long fl = flags & ~HIST_FIELD_FL_LOG2;
		hist_field->fn = hist_field_log2;
		hist_field->operands[0] = create_hist_field(hist_data, field, fl, NULL);
		hist_field->size = hist_field->operands[0]->size;
		hist_field->type = kstrdup(hist_field->operands[0]->type, GFP_KERNEL);
		if (!hist_field->type)
			goto free;
		goto out;
	}

	if (flags & HIST_FIELD_FL_TIMESTAMP) {
		hist_field->fn = hist_field_timestamp;
		hist_field->size = sizeof(u64);
		hist_field->type = kstrdup("u64", GFP_KERNEL);
		if (!hist_field->type)
			goto free;
		goto out;
	}

	if (flags & HIST_FIELD_FL_CPU) {
		hist_field->fn = hist_field_cpu;
		hist_field->size = sizeof(int);
		hist_field->type = kstrdup("unsigned int", GFP_KERNEL);
		if (!hist_field->type)
			goto free;
		goto out;
	}

	if (WARN_ON_ONCE(!field))
		goto out;

	if (is_string_field(field)) {
		flags |= HIST_FIELD_FL_STRING;

		hist_field->size = MAX_FILTER_STR_VAL;
		hist_field->type = kstrdup(field->type, GFP_KERNEL);
		if (!hist_field->type)
			goto free;

		if (field->filter_type == FILTER_STATIC_STRING)
			hist_field->fn = hist_field_string;
		else if (field->filter_type == FILTER_DYN_STRING)
			hist_field->fn = hist_field_dynstring;
		else
			hist_field->fn = hist_field_pstring;
	} else {
		hist_field->size = field->size;
		hist_field->is_signed = field->is_signed;
		hist_field->type = kstrdup(field->type, GFP_KERNEL);
		if (!hist_field->type)
			goto free;

		hist_field->fn = select_value_fn(field->size,
						 field->is_signed);
		if (!hist_field->fn) {
			destroy_hist_field(hist_field, 0);
			return NULL;
		}
	}
 out:
	hist_field->field = field;
	hist_field->flags = flags;

	if (var_name) {
		hist_field->var.name = kstrdup(var_name, GFP_KERNEL);
		if (!hist_field->var.name)
			goto free;
	}

	return hist_field;
 free:
	destroy_hist_field(hist_field, 0);
	return NULL;
}

static void destroy_hist_fields(struct hist_trigger_data *hist_data)
{
	unsigned int i;

	for (i = 0; i < HIST_FIELDS_MAX; i++) {
		if (hist_data->fields[i]) {
			destroy_hist_field(hist_data->fields[i], 0);
			hist_data->fields[i] = NULL;
		}
	}
}

static int init_var_ref(struct hist_field *ref_field,
			struct hist_field *var_field,
			char *system, char *event_name)
{
	int err = 0;

	ref_field->var.idx = var_field->var.idx;
	ref_field->var.hist_data = var_field->hist_data;
	ref_field->size = var_field->size;
	ref_field->is_signed = var_field->is_signed;
	ref_field->flags |= var_field->flags &
		(HIST_FIELD_FL_TIMESTAMP | HIST_FIELD_FL_TIMESTAMP_USECS);

	if (system) {
		ref_field->system = kstrdup(system, GFP_KERNEL);
		if (!ref_field->system)
			return -ENOMEM;
	}

	if (event_name) {
		ref_field->event_name = kstrdup(event_name, GFP_KERNEL);
		if (!ref_field->event_name) {
			err = -ENOMEM;
			goto free;
		}
	}

	if (var_field->var.name) {
		ref_field->name = kstrdup(var_field->var.name, GFP_KERNEL);
		if (!ref_field->name) {
			err = -ENOMEM;
			goto free;
		}
	} else if (var_field->name) {
		ref_field->name = kstrdup(var_field->name, GFP_KERNEL);
		if (!ref_field->name) {
			err = -ENOMEM;
			goto free;
		}
	}

	ref_field->type = kstrdup(var_field->type, GFP_KERNEL);
	if (!ref_field->type) {
		err = -ENOMEM;
		goto free;
	}
 out:
	return err;
 free:
	kfree(ref_field->system);
	kfree(ref_field->event_name);
	kfree(ref_field->name);

	goto out;
}

static struct hist_field *create_var_ref(struct hist_field *var_field,
					 char *system, char *event_name)
{
	unsigned long flags = HIST_FIELD_FL_VAR_REF;
	struct hist_field *ref_field;

	ref_field = create_hist_field(var_field->hist_data, NULL, flags, NULL);
	if (ref_field) {
		if (init_var_ref(ref_field, var_field, system, event_name)) {
			destroy_hist_field(ref_field, 0);
			return NULL;
		}
	}

	return ref_field;
}

static bool is_var_ref(char *var_name)
{
	if (!var_name || strlen(var_name) < 2 || var_name[0] != '$')
		return false;

	return true;
}

static char *field_name_from_var(struct hist_trigger_data *hist_data,
				 char *var_name)
{
	char *name, *field;
	unsigned int i;

	for (i = 0; i < hist_data->attrs->var_defs.n_vars; i++) {
		name = hist_data->attrs->var_defs.name[i];

		if (strcmp(var_name, name) == 0) {
			field = hist_data->attrs->var_defs.expr[i];
			if (contains_operator(field) || is_var_ref(field))
				continue;
			return field;
		}
	}

	return NULL;
}

static char *local_field_var_ref(struct hist_trigger_data *hist_data,
				 char *system, char *event_name,
				 char *var_name)
{
	struct trace_event_call *call;

	if (system && event_name) {
		call = hist_data->event_file->event_call;

		if (strcmp(system, call->class->system) != 0)
			return NULL;

		if (strcmp(event_name, trace_event_name(call)) != 0)
			return NULL;
	}

	if (!!system != !!event_name)
		return NULL;

	if (!is_var_ref(var_name))
		return NULL;

	var_name++;

	return field_name_from_var(hist_data, var_name);
}

static struct hist_field *parse_var_ref(struct hist_trigger_data *hist_data,
					char *system, char *event_name,
					char *var_name)
{
	struct hist_field *var_field = NULL, *ref_field = NULL;

	if (!is_var_ref(var_name))
		return NULL;

	var_name++;

	var_field = find_event_var(hist_data, system, event_name, var_name);
	if (var_field)
		ref_field = create_var_ref(var_field, system, event_name);

	if (!ref_field)
		hist_err_event("Couldn't find variable: $",
			       system, event_name, var_name);

	return ref_field;
}

static struct ftrace_event_field *
parse_field(struct hist_trigger_data *hist_data, struct trace_event_file *file,
	    char *field_str, unsigned long *flags)
{
	struct ftrace_event_field *field = NULL;
	char *field_name, *modifier, *str;

	modifier = str = kstrdup(field_str, GFP_KERNEL);
	if (!modifier)
		return ERR_PTR(-ENOMEM);

	field_name = strsep(&modifier, ".");
	if (modifier) {
		if (strcmp(modifier, "hex") == 0)
			*flags |= HIST_FIELD_FL_HEX;
		else if (strcmp(modifier, "sym") == 0)
			*flags |= HIST_FIELD_FL_SYM;
		else if (strcmp(modifier, "sym-offset") == 0)
			*flags |= HIST_FIELD_FL_SYM_OFFSET;
		else if ((strcmp(modifier, "execname") == 0) &&
			 (strcmp(field_name, "common_pid") == 0))
			*flags |= HIST_FIELD_FL_EXECNAME;
		else if (strcmp(modifier, "syscall") == 0)
			*flags |= HIST_FIELD_FL_SYSCALL;
		else if (strcmp(modifier, "log2") == 0)
			*flags |= HIST_FIELD_FL_LOG2;
		else if (strcmp(modifier, "usecs") == 0)
			*flags |= HIST_FIELD_FL_TIMESTAMP_USECS;
		else {
			field = ERR_PTR(-EINVAL);
			goto out;
		}
	}

	if (strcmp(field_name, "common_timestamp") == 0) {
		*flags |= HIST_FIELD_FL_TIMESTAMP;
		hist_data->enable_timestamps = true;
		if (*flags & HIST_FIELD_FL_TIMESTAMP_USECS)
			hist_data->attrs->ts_in_usecs = true;
	} else if (strcmp(field_name, "cpu") == 0)
		*flags |= HIST_FIELD_FL_CPU;
	else {
		field = trace_find_event_field(file->event_call, field_name);
		if (!field || !field->size) {
			field = ERR_PTR(-EINVAL);
			goto out;
		}
	}
 out:
	kfree(str);

	return field;
}

static struct hist_field *create_alias(struct hist_trigger_data *hist_data,
				       struct hist_field *var_ref,
				       char *var_name)
{
	struct hist_field *alias = NULL;
	unsigned long flags = HIST_FIELD_FL_ALIAS | HIST_FIELD_FL_VAR;

	alias = create_hist_field(hist_data, NULL, flags, var_name);
	if (!alias)
		return NULL;

	alias->fn = var_ref->fn;
	alias->operands[0] = var_ref;

	if (init_var_ref(alias, var_ref, var_ref->system, var_ref->event_name)) {
		destroy_hist_field(alias, 0);
		return NULL;
	}

	return alias;
}

static struct hist_field *parse_atom(struct hist_trigger_data *hist_data,
				     struct trace_event_file *file, char *str,
				     unsigned long *flags, char *var_name)
{
	char *s, *ref_system = NULL, *ref_event = NULL, *ref_var = str;
	struct ftrace_event_field *field = NULL;
	struct hist_field *hist_field = NULL;
	int ret = 0;

	s = strchr(str, '.');
	if (s) {
		s = strchr(++s, '.');
		if (s) {
			ref_system = strsep(&str, ".");
			if (!str) {
				ret = -EINVAL;
				goto out;
			}
			ref_event = strsep(&str, ".");
			if (!str) {
				ret = -EINVAL;
				goto out;
			}
			ref_var = str;
		}
	}

	s = local_field_var_ref(hist_data, ref_system, ref_event, ref_var);
	if (!s) {
		hist_field = parse_var_ref(hist_data, ref_system, ref_event, ref_var);
		if (hist_field) {
			hist_data->var_refs[hist_data->n_var_refs] = hist_field;
			hist_field->var_ref_idx = hist_data->n_var_refs++;
			if (var_name) {
				hist_field = create_alias(hist_data, hist_field, var_name);
				if (!hist_field) {
					ret = -ENOMEM;
					goto out;
				}
			}
			return hist_field;
		}
	} else
		str = s;

	field = parse_field(hist_data, file, str, flags);
	if (IS_ERR(field)) {
		ret = PTR_ERR(field);
		goto out;
	}

	hist_field = create_hist_field(hist_data, field, *flags, var_name);
	if (!hist_field) {
		ret = -ENOMEM;
		goto out;
	}

	return hist_field;
 out:
	return ERR_PTR(ret);
}

static struct hist_field *parse_expr(struct hist_trigger_data *hist_data,
				     struct trace_event_file *file,
				     char *str, unsigned long flags,
				     char *var_name, unsigned int level);

static struct hist_field *parse_unary(struct hist_trigger_data *hist_data,
				      struct trace_event_file *file,
				      char *str, unsigned long flags,
				      char *var_name, unsigned int level)
{
	struct hist_field *operand1, *expr = NULL;
	unsigned long operand_flags;
	int ret = 0;
	char *s;

	// we support only -(xxx) i.e. explicit parens required

	if (level > 3) {
		hist_err("Too many subexpressions (3 max): ", str);
		ret = -EINVAL;
		goto free;
	}

	str++; // skip leading '-'

	s = strchr(str, '(');
	if (s)
		str++;
	else {
		ret = -EINVAL;
		goto free;
	}

	s = strrchr(str, ')');
	if (s)
		*s = '\0';
	else {
		ret = -EINVAL; // no closing ')'
		goto free;
	}

	flags |= HIST_FIELD_FL_EXPR;
	expr = create_hist_field(hist_data, NULL, flags, var_name);
	if (!expr) {
		ret = -ENOMEM;
		goto free;
	}

	operand_flags = 0;
	operand1 = parse_expr(hist_data, file, str, operand_flags, NULL, ++level);
	if (IS_ERR(operand1)) {
		ret = PTR_ERR(operand1);
		goto free;
	}

	expr->flags |= operand1->flags &
		(HIST_FIELD_FL_TIMESTAMP | HIST_FIELD_FL_TIMESTAMP_USECS);
	expr->fn = hist_field_unary_minus;
	expr->operands[0] = operand1;
	expr->operator = FIELD_OP_UNARY_MINUS;
	expr->name = expr_str(expr, 0);
	expr->type = kstrdup(operand1->type, GFP_KERNEL);
	if (!expr->type) {
		ret = -ENOMEM;
		goto free;
	}

	return expr;
 free:
	destroy_hist_field(expr, 0);
	return ERR_PTR(ret);
}

static int check_expr_operands(struct hist_field *operand1,
			       struct hist_field *operand2)
{
	unsigned long operand1_flags = operand1->flags;
	unsigned long operand2_flags = operand2->flags;

	if ((operand1_flags & HIST_FIELD_FL_VAR_REF) ||
	    (operand1_flags & HIST_FIELD_FL_ALIAS)) {
		struct hist_field *var;

		var = find_var_field(operand1->var.hist_data, operand1->name);
		if (!var)
			return -EINVAL;
		operand1_flags = var->flags;
	}

	if ((operand2_flags & HIST_FIELD_FL_VAR_REF) ||
	    (operand2_flags & HIST_FIELD_FL_ALIAS)) {
		struct hist_field *var;

		var = find_var_field(operand2->var.hist_data, operand2->name);
		if (!var)
			return -EINVAL;
		operand2_flags = var->flags;
	}

	if ((operand1_flags & HIST_FIELD_FL_TIMESTAMP_USECS) !=
	    (operand2_flags & HIST_FIELD_FL_TIMESTAMP_USECS)) {
		hist_err("Timestamp units in expression don't match", NULL);
		return -EINVAL;
	}

	return 0;
}

static struct hist_field *parse_expr(struct hist_trigger_data *hist_data,
				     struct trace_event_file *file,
				     char *str, unsigned long flags,
				     char *var_name, unsigned int level)
{
	struct hist_field *operand1 = NULL, *operand2 = NULL, *expr = NULL;
	unsigned long operand_flags;
	int field_op, ret = -EINVAL;
	char *sep, *operand1_str;

	if (level > 3) {
		hist_err("Too many subexpressions (3 max): ", str);
		return ERR_PTR(-EINVAL);
	}

	field_op = contains_operator(str);

	if (field_op == FIELD_OP_NONE)
		return parse_atom(hist_data, file, str, &flags, var_name);

	if (field_op == FIELD_OP_UNARY_MINUS)
		return parse_unary(hist_data, file, str, flags, var_name, ++level);

	switch (field_op) {
	case FIELD_OP_MINUS:
		sep = "-";
		break;
	case FIELD_OP_PLUS:
		sep = "+";
		break;
	default:
		goto free;
	}

	operand1_str = strsep(&str, sep);
	if (!operand1_str || !str)
		goto free;

	operand_flags = 0;
	operand1 = parse_atom(hist_data, file, operand1_str,
			      &operand_flags, NULL);
	if (IS_ERR(operand1)) {
		ret = PTR_ERR(operand1);
		operand1 = NULL;
		goto free;
	}

	// rest of string could be another expression e.g. b+c in a+b+c
	operand_flags = 0;
	operand2 = parse_expr(hist_data, file, str, operand_flags, NULL, ++level);
	if (IS_ERR(operand2)) {
		ret = PTR_ERR(operand2);
		operand2 = NULL;
		goto free;
	}

	ret = check_expr_operands(operand1, operand2);
	if (ret)
		goto free;

	flags |= HIST_FIELD_FL_EXPR;

	flags |= operand1->flags &
		(HIST_FIELD_FL_TIMESTAMP | HIST_FIELD_FL_TIMESTAMP_USECS);

	expr = create_hist_field(hist_data, NULL, flags, var_name);
	if (!expr) {
		ret = -ENOMEM;
		goto free;
	}

	operand1->read_once = true;
	operand2->read_once = true;

	expr->operands[0] = operand1;
	expr->operands[1] = operand2;
	expr->operator = field_op;
	expr->name = expr_str(expr, 0);
	expr->type = kstrdup(operand1->type, GFP_KERNEL);
	if (!expr->type) {
		ret = -ENOMEM;
		goto free;
	}

	switch (field_op) {
	case FIELD_OP_MINUS:
		expr->fn = hist_field_minus;
		break;
	case FIELD_OP_PLUS:
		expr->fn = hist_field_plus;
		break;
	default:
		goto free;
	}

	return expr;
 free:
	destroy_hist_field(operand1, 0);
	destroy_hist_field(operand2, 0);
	destroy_hist_field(expr, 0);

	return ERR_PTR(ret);
}

static char *find_trigger_filter(struct hist_trigger_data *hist_data,
				 struct trace_event_file *file)
{
	struct event_trigger_data *test;

	list_for_each_entry_rcu(test, &file->triggers, list) {
		if (test->cmd_ops->trigger_type == ETT_EVENT_HIST) {
			if (test->private_data == hist_data)
				return test->filter_str;
		}
	}

	return NULL;
}

static struct event_command trigger_hist_cmd;
static int event_hist_trigger_func(struct event_command *cmd_ops,
				   struct trace_event_file *file,
				   char *glob, char *cmd, char *param);

static bool compatible_keys(struct hist_trigger_data *target_hist_data,
			    struct hist_trigger_data *hist_data,
			    unsigned int n_keys)
{
	struct hist_field *target_hist_field, *hist_field;
	unsigned int n, i, j;

	if (hist_data->n_fields - hist_data->n_vals != n_keys)
		return false;

	i = hist_data->n_vals;
	j = target_hist_data->n_vals;

	for (n = 0; n < n_keys; n++) {
		hist_field = hist_data->fields[i + n];
		target_hist_field = target_hist_data->fields[j + n];

		if (strcmp(hist_field->type, target_hist_field->type) != 0)
			return false;
		if (hist_field->size != target_hist_field->size)
			return false;
		if (hist_field->is_signed != target_hist_field->is_signed)
			return false;
	}

	return true;
}

static struct hist_trigger_data *
find_compatible_hist(struct hist_trigger_data *target_hist_data,
		     struct trace_event_file *file)
{
	struct hist_trigger_data *hist_data;
	struct event_trigger_data *test;
	unsigned int n_keys;

	n_keys = target_hist_data->n_fields - target_hist_data->n_vals;

	list_for_each_entry_rcu(test, &file->triggers, list) {
		if (test->cmd_ops->trigger_type == ETT_EVENT_HIST) {
			hist_data = test->private_data;

			if (compatible_keys(target_hist_data, hist_data, n_keys))
				return hist_data;
		}
	}

	return NULL;
}

static struct trace_event_file *event_file(struct trace_array *tr,
					   char *system, char *event_name)
{
	struct trace_event_file *file;

	file = find_event_file(tr, system, event_name);
	if (!file)
		return ERR_PTR(-EINVAL);

	return file;
}

static struct hist_field *
find_synthetic_field_var(struct hist_trigger_data *target_hist_data,
			 char *system, char *event_name, char *field_name)
{
	struct hist_field *event_var;
	char *synthetic_name;

	synthetic_name = kzalloc(MAX_FILTER_STR_VAL, GFP_KERNEL);
	if (!synthetic_name)
		return ERR_PTR(-ENOMEM);

	strcpy(synthetic_name, "synthetic_");
	strcat(synthetic_name, field_name);

	event_var = find_event_var(target_hist_data, system, event_name, synthetic_name);

	kfree(synthetic_name);

	return event_var;
}

/**
 * create_field_var_hist - Automatically create a histogram and var for a field
 * @target_hist_data: The target hist trigger
 * @subsys_name: Optional subsystem name
 * @event_name: Optional event name
 * @field_name: The name of the field (and the resulting variable)
 *
 * Hist trigger actions fetch data from variables, not directly from
 * events.  However, for convenience, users are allowed to directly
 * specify an event field in an action, which will be automatically
 * converted into a variable on their behalf.

 * If a user specifies a field on an event that isn't the event the
 * histogram currently being defined (the target event histogram), the
 * only way that can be accomplished is if a new hist trigger is
 * created and the field variable defined on that.
 *
 * This function creates a new histogram compatible with the target
 * event (meaning a histogram with the same key as the target
 * histogram), and creates a variable for the specified field, but
 * with 'synthetic_' prepended to the variable name in order to avoid
 * collision with normal field variables.
 *
 * Return: The variable created for the field.
 */
static struct hist_field *
create_field_var_hist(struct hist_trigger_data *target_hist_data,
		      char *subsys_name, char *event_name, char *field_name)
{
	struct trace_array *tr = target_hist_data->event_file->tr;
	struct hist_field *event_var = ERR_PTR(-EINVAL);
	struct hist_trigger_data *hist_data;
	unsigned int i, n, first = true;
	struct field_var_hist *var_hist;
	struct trace_event_file *file;
	struct hist_field *key_field;
	char *saved_filter;
	char *cmd;
	int ret;

	if (target_hist_data->n_field_var_hists >= SYNTH_FIELDS_MAX) {
		hist_err_event("onmatch: Too many field variables defined: ",
			       subsys_name, event_name, field_name);
		return ERR_PTR(-EINVAL);
	}

	file = event_file(tr, subsys_name, event_name);

	if (IS_ERR(file)) {
		hist_err_event("onmatch: Event file not found: ",
			       subsys_name, event_name, field_name);
		ret = PTR_ERR(file);
		return ERR_PTR(ret);
	}

	/*
	 * Look for a histogram compatible with target.  We'll use the
	 * found histogram specification to create a new matching
	 * histogram with our variable on it.  target_hist_data is not
	 * yet a registered histogram so we can't use that.
	 */
	hist_data = find_compatible_hist(target_hist_data, file);
	if (!hist_data) {
		hist_err_event("onmatch: Matching event histogram not found: ",
			       subsys_name, event_name, field_name);
		return ERR_PTR(-EINVAL);
	}

	/* See if a synthetic field variable has already been created */
	event_var = find_synthetic_field_var(target_hist_data, subsys_name,
					     event_name, field_name);
	if (!IS_ERR_OR_NULL(event_var))
		return event_var;

	var_hist = kzalloc(sizeof(*var_hist), GFP_KERNEL);
	if (!var_hist)
		return ERR_PTR(-ENOMEM);

	cmd = kzalloc(MAX_FILTER_STR_VAL, GFP_KERNEL);
	if (!cmd) {
		kfree(var_hist);
		return ERR_PTR(-ENOMEM);
	}

	/* Use the same keys as the compatible histogram */
	strcat(cmd, "keys=");

	for_each_hist_key_field(i, hist_data) {
		key_field = hist_data->fields[i];
		if (!first)
			strcat(cmd, ",");
		strcat(cmd, key_field->field->name);
		first = false;
	}

	/* Create the synthetic field variable specification */
	strcat(cmd, ":synthetic_");
	strcat(cmd, field_name);
	strcat(cmd, "=");
	strcat(cmd, field_name);

	/* Use the same filter as the compatible histogram */
	saved_filter = find_trigger_filter(hist_data, file);
	if (saved_filter) {
		strcat(cmd, " if ");
		strcat(cmd, saved_filter);
	}

	var_hist->cmd = kstrdup(cmd, GFP_KERNEL);
	if (!var_hist->cmd) {
		kfree(cmd);
		kfree(var_hist);
		return ERR_PTR(-ENOMEM);
	}

	/* Save the compatible histogram information */
	var_hist->hist_data = hist_data;

	/* Create the new histogram with our variable */
	ret = event_hist_trigger_func(&trigger_hist_cmd, file,
				      "", "hist", cmd);
	if (ret) {
		kfree(cmd);
		kfree(var_hist->cmd);
		kfree(var_hist);
		hist_err_event("onmatch: Couldn't create histogram for field: ",
			       subsys_name, event_name, field_name);
		return ERR_PTR(ret);
	}

	kfree(cmd);

	/* If we can't find the variable, something went wrong */
	event_var = find_synthetic_field_var(target_hist_data, subsys_name,
					     event_name, field_name);
	if (IS_ERR_OR_NULL(event_var)) {
		kfree(var_hist->cmd);
		kfree(var_hist);
		hist_err_event("onmatch: Couldn't find synthetic variable: ",
			       subsys_name, event_name, field_name);
		return ERR_PTR(-EINVAL);
	}

	n = target_hist_data->n_field_var_hists;
	target_hist_data->field_var_hists[n] = var_hist;
	target_hist_data->n_field_var_hists++;

	return event_var;
}

static struct hist_field *
find_target_event_var(struct hist_trigger_data *hist_data,
		      char *subsys_name, char *event_name, char *var_name)
{
	struct trace_event_file *file = hist_data->event_file;
	struct hist_field *hist_field = NULL;

	if (subsys_name) {
		struct trace_event_call *call;

		if (!event_name)
			return NULL;

		call = file->event_call;

		if (strcmp(subsys_name, call->class->system) != 0)
			return NULL;

		if (strcmp(event_name, trace_event_name(call)) != 0)
			return NULL;
	}

	hist_field = find_var_field(hist_data, var_name);

	return hist_field;
}

static inline void __update_field_vars(struct tracing_map_elt *elt,
				       struct ring_buffer_event *rbe,
				       void *rec,
				       struct field_var **field_vars,
				       unsigned int n_field_vars,
				       unsigned int field_var_str_start)
{
	struct hist_elt_data *elt_data = elt->private_data;
	unsigned int i, j, var_idx;
	u64 var_val;

	for (i = 0, j = field_var_str_start; i < n_field_vars; i++) {
		struct field_var *field_var = field_vars[i];
		struct hist_field *var = field_var->var;
		struct hist_field *val = field_var->val;

		var_val = val->fn(val, elt, rbe, rec);
		var_idx = var->var.idx;

		if (val->flags & HIST_FIELD_FL_STRING) {
			char *str = elt_data->field_var_str[j++];
			char *val_str = (char *)(uintptr_t)var_val;

			strncpy(str, val_str, STR_VAR_LEN_MAX);
			var_val = (u64)(uintptr_t)str;
		}
		tracing_map_set_var(elt, var_idx, var_val);
	}
}

static void update_field_vars(struct hist_trigger_data *hist_data,
			      struct tracing_map_elt *elt,
			      struct ring_buffer_event *rbe,
			      void *rec)
{
	__update_field_vars(elt, rbe, rec, hist_data->field_vars,
			    hist_data->n_field_vars, 0);
}

static void update_max_vars(struct hist_trigger_data *hist_data,
			    struct tracing_map_elt *elt,
			    struct ring_buffer_event *rbe,
			    void *rec)
{
	__update_field_vars(elt, rbe, rec, hist_data->max_vars,
			    hist_data->n_max_vars, hist_data->n_field_var_str);
}

static struct hist_field *create_var(struct hist_trigger_data *hist_data,
				     struct trace_event_file *file,
				     char *name, int size, const char *type)
{
	struct hist_field *var;
	int idx;

	if (find_var(hist_data, file, name) && !hist_data->remove) {
		var = ERR_PTR(-EINVAL);
		goto out;
	}

	var = kzalloc(sizeof(struct hist_field), GFP_KERNEL);
	if (!var) {
		var = ERR_PTR(-ENOMEM);
		goto out;
	}

	idx = tracing_map_add_var(hist_data->map);
	if (idx < 0) {
		kfree(var);
		var = ERR_PTR(-EINVAL);
		goto out;
	}

	var->flags = HIST_FIELD_FL_VAR;
	var->var.idx = idx;
	var->var.hist_data = var->hist_data = hist_data;
	var->size = size;
	var->var.name = kstrdup(name, GFP_KERNEL);
	var->type = kstrdup(type, GFP_KERNEL);
	if (!var->var.name || !var->type) {
		kfree(var->var.name);
		kfree(var->type);
		kfree(var);
		var = ERR_PTR(-ENOMEM);
	}
 out:
	return var;
}

static struct field_var *create_field_var(struct hist_trigger_data *hist_data,
					  struct trace_event_file *file,
					  char *field_name)
{
	struct hist_field *val = NULL, *var = NULL;
	unsigned long flags = HIST_FIELD_FL_VAR;
	struct field_var *field_var;
	int ret = 0;

	if (hist_data->n_field_vars >= SYNTH_FIELDS_MAX) {
		hist_err("Too many field variables defined: ", field_name);
		ret = -EINVAL;
		goto err;
	}

	val = parse_atom(hist_data, file, field_name, &flags, NULL);
	if (IS_ERR(val)) {
		hist_err("Couldn't parse field variable: ", field_name);
		ret = PTR_ERR(val);
		goto err;
	}

	var = create_var(hist_data, file, field_name, val->size, val->type);
	if (IS_ERR(var)) {
		hist_err("Couldn't create or find variable: ", field_name);
		kfree(val);
		ret = PTR_ERR(var);
		goto err;
	}

	field_var = kzalloc(sizeof(struct field_var), GFP_KERNEL);
	if (!field_var) {
		kfree(val);
		kfree(var);
		ret =  -ENOMEM;
		goto err;
	}

	field_var->var = var;
	field_var->val = val;
 out:
	return field_var;
 err:
	field_var = ERR_PTR(ret);
	goto out;
}

/**
 * create_target_field_var - Automatically create a variable for a field
 * @target_hist_data: The target hist trigger
 * @subsys_name: Optional subsystem name
 * @event_name: Optional event name
 * @var_name: The name of the field (and the resulting variable)
 *
 * Hist trigger actions fetch data from variables, not directly from
 * events.  However, for convenience, users are allowed to directly
 * specify an event field in an action, which will be automatically
 * converted into a variable on their behalf.

 * This function creates a field variable with the name var_name on
 * the hist trigger currently being defined on the target event.  If
 * subsys_name and event_name are specified, this function simply
 * verifies that they do in fact match the target event subsystem and
 * event name.
 *
 * Return: The variable created for the field.
 */
static struct field_var *
create_target_field_var(struct hist_trigger_data *target_hist_data,
			char *subsys_name, char *event_name, char *var_name)
{
	struct trace_event_file *file = target_hist_data->event_file;

	if (subsys_name) {
		struct trace_event_call *call;

		if (!event_name)
			return NULL;

		call = file->event_call;

		if (strcmp(subsys_name, call->class->system) != 0)
			return NULL;

		if (strcmp(event_name, trace_event_name(call)) != 0)
			return NULL;
	}

	return create_field_var(target_hist_data, file, var_name);
}

static void onmax_print(struct seq_file *m,
			struct hist_trigger_data *hist_data,
			struct tracing_map_elt *elt,
			struct action_data *data)
{
	unsigned int i, save_var_idx, max_idx = data->onmax.max_var->var.idx;

	seq_printf(m, "\n\tmax: %10llu", tracing_map_read_var(elt, max_idx));

	for (i = 0; i < hist_data->n_max_vars; i++) {
		struct hist_field *save_val = hist_data->max_vars[i]->val;
		struct hist_field *save_var = hist_data->max_vars[i]->var;
		u64 val;

		save_var_idx = save_var->var.idx;

		val = tracing_map_read_var(elt, save_var_idx);

		if (save_val->flags & HIST_FIELD_FL_STRING) {
			seq_printf(m, "  %s: %-32s", save_var->var.name,
				   (char *)(uintptr_t)(val));
		} else
			seq_printf(m, "  %s: %10llu", save_var->var.name, val);
	}
}

static void onmax_save(struct hist_trigger_data *hist_data,
		       struct tracing_map_elt *elt, void *rec,
		       struct ring_buffer_event *rbe,
		       struct action_data *data, u64 *var_ref_vals)
{
	unsigned int max_idx = data->onmax.max_var->var.idx;
	unsigned int max_var_ref_idx = data->onmax.max_var_ref_idx;

	u64 var_val, max_val;

	var_val = var_ref_vals[max_var_ref_idx];
	max_val = tracing_map_read_var(elt, max_idx);

	if (var_val <= max_val)
		return;

	tracing_map_set_var(elt, max_idx, var_val);

	update_max_vars(hist_data, elt, rbe, rec);
}

static void onmax_destroy(struct action_data *data)
{
	unsigned int i;

	destroy_hist_field(data->onmax.max_var, 0);
	destroy_hist_field(data->onmax.var, 0);

	kfree(data->onmax.var_str);
	kfree(data->onmax.fn_name);

	for (i = 0; i < data->n_params; i++)
		kfree(data->params[i]);

	kfree(data);
}

static int onmax_create(struct hist_trigger_data *hist_data,
			struct action_data *data)
{
	struct trace_event_file *file = hist_data->event_file;
	struct hist_field *var_field, *ref_field, *max_var;
	unsigned int var_ref_idx = hist_data->n_var_refs;
	struct field_var *field_var;
	char *onmax_var_str, *param;
	unsigned long flags;
	unsigned int i;
	int ret = 0;

	onmax_var_str = data->onmax.var_str;
	if (onmax_var_str[0] != '$') {
		hist_err("onmax: For onmax(x), x must be a variable: ", onmax_var_str);
		return -EINVAL;
	}
	onmax_var_str++;

	var_field = find_target_event_var(hist_data, NULL, NULL, onmax_var_str);
	if (!var_field) {
		hist_err("onmax: Couldn't find onmax variable: ", onmax_var_str);
		return -EINVAL;
	}

	flags = HIST_FIELD_FL_VAR_REF;
	ref_field = create_hist_field(hist_data, NULL, flags, NULL);
	if (!ref_field)
		return -ENOMEM;

	if (init_var_ref(ref_field, var_field, NULL, NULL)) {
		destroy_hist_field(ref_field, 0);
		ret = -ENOMEM;
		goto out;
	}
	hist_data->var_refs[hist_data->n_var_refs] = ref_field;
	ref_field->var_ref_idx = hist_data->n_var_refs++;
	data->onmax.var = ref_field;

	data->fn = onmax_save;
	data->onmax.max_var_ref_idx = var_ref_idx;
	max_var = create_var(hist_data, file, "max", sizeof(u64), "u64");
	if (IS_ERR(max_var)) {
		hist_err("onmax: Couldn't create onmax variable: ", "max");
		ret = PTR_ERR(max_var);
		goto out;
	}
	data->onmax.max_var = max_var;

	for (i = 0; i < data->n_params; i++) {
		param = kstrdup(data->params[i], GFP_KERNEL);
		if (!param) {
			ret = -ENOMEM;
			goto out;
		}

		field_var = create_target_field_var(hist_data, NULL, NULL, param);
		if (IS_ERR(field_var)) {
			hist_err("onmax: Couldn't create field variable: ", param);
			ret = PTR_ERR(field_var);
			kfree(param);
			goto out;
		}

		hist_data->max_vars[hist_data->n_max_vars++] = field_var;
		if (field_var->val->flags & HIST_FIELD_FL_STRING)
			hist_data->n_max_var_str++;

		kfree(param);
	}
 out:
	return ret;
}

static int parse_action_params(char *params, struct action_data *data)
{
	char *param, *saved_param;
	int ret = 0;

	while (params) {
		if (data->n_params >= SYNTH_FIELDS_MAX)
			goto out;

		param = strsep(&params, ",");
		if (!param) {
			ret = -EINVAL;
			goto out;
		}

		param = strstrip(param);
		if (strlen(param) < 2) {
			hist_err("Invalid action param: ", param);
			ret = -EINVAL;
			goto out;
		}

		saved_param = kstrdup(param, GFP_KERNEL);
		if (!saved_param) {
			ret = -ENOMEM;
			goto out;
		}

		data->params[data->n_params++] = saved_param;
	}
 out:
	return ret;
}

static struct action_data *onmax_parse(char *str)
{
	char *onmax_fn_name, *onmax_var_str;
	struct action_data *data;
	int ret = -EINVAL;

	data = kzalloc(sizeof(*data), GFP_KERNEL);
	if (!data)
		return ERR_PTR(-ENOMEM);

	onmax_var_str = strsep(&str, ")");
	if (!onmax_var_str || !str) {
		ret = -EINVAL;
		goto free;
	}

	data->onmax.var_str = kstrdup(onmax_var_str, GFP_KERNEL);
	if (!data->onmax.var_str) {
		ret = -ENOMEM;
		goto free;
	}

	strsep(&str, ".");
	if (!str)
		goto free;

	onmax_fn_name = strsep(&str, "(");
	if (!onmax_fn_name || !str)
		goto free;

	if (strncmp(onmax_fn_name, "save", strlen("save")) == 0) {
		char *params = strsep(&str, ")");

		if (!params) {
			ret = -EINVAL;
			goto free;
		}

		ret = parse_action_params(params, data);
		if (ret)
			goto free;
	} else
		goto free;

	data->onmax.fn_name = kstrdup(onmax_fn_name, GFP_KERNEL);
	if (!data->onmax.fn_name) {
		ret = -ENOMEM;
		goto free;
	}
 out:
	return data;
 free:
	onmax_destroy(data);
	data = ERR_PTR(ret);
	goto out;
}

static void onmatch_destroy(struct action_data *data)
{
	unsigned int i;

	mutex_lock(&synth_event_mutex);

	kfree(data->onmatch.match_event);
	kfree(data->onmatch.match_event_system);
	kfree(data->onmatch.synth_event_name);

	for (i = 0; i < data->n_params; i++)
		kfree(data->params[i]);

	if (data->onmatch.synth_event)
		data->onmatch.synth_event->ref--;

	kfree(data);

	mutex_unlock(&synth_event_mutex);
}

static void destroy_field_var(struct field_var *field_var)
{
	if (!field_var)
		return;

	destroy_hist_field(field_var->var, 0);
	destroy_hist_field(field_var->val, 0);

	kfree(field_var);
}

static void destroy_field_vars(struct hist_trigger_data *hist_data)
{
	unsigned int i;

	for (i = 0; i < hist_data->n_field_vars; i++)
		destroy_field_var(hist_data->field_vars[i]);
}

static void save_field_var(struct hist_trigger_data *hist_data,
			   struct field_var *field_var)
{
	hist_data->field_vars[hist_data->n_field_vars++] = field_var;

	if (field_var->val->flags & HIST_FIELD_FL_STRING)
		hist_data->n_field_var_str++;
}


static void destroy_synth_var_refs(struct hist_trigger_data *hist_data)
{
	unsigned int i;

	for (i = 0; i < hist_data->n_synth_var_refs; i++)
		destroy_hist_field(hist_data->synth_var_refs[i], 0);
}

static void save_synth_var_ref(struct hist_trigger_data *hist_data,
			 struct hist_field *var_ref)
{
	hist_data->synth_var_refs[hist_data->n_synth_var_refs++] = var_ref;

	hist_data->var_refs[hist_data->n_var_refs] = var_ref;
	var_ref->var_ref_idx = hist_data->n_var_refs++;
}

static int check_synth_field(struct synth_event *event,
			     struct hist_field *hist_field,
			     unsigned int field_pos)
{
	struct synth_field *field;

	if (field_pos >= event->n_fields)
		return -EINVAL;

	field = event->fields[field_pos];

	if (strcmp(field->type, hist_field->type) != 0)
		return -EINVAL;

	return 0;
}

static struct hist_field *
onmatch_find_var(struct hist_trigger_data *hist_data, struct action_data *data,
		 char *system, char *event, char *var)
{
	struct hist_field *hist_field;

	var++; /* skip '$' */

	hist_field = find_target_event_var(hist_data, system, event, var);
	if (!hist_field) {
		if (!system) {
			system = data->onmatch.match_event_system;
			event = data->onmatch.match_event;
		}

		hist_field = find_event_var(hist_data, system, event, var);
	}

	if (!hist_field)
		hist_err_event("onmatch: Couldn't find onmatch param: $", system, event, var);

	return hist_field;
}

static struct hist_field *
onmatch_create_field_var(struct hist_trigger_data *hist_data,
			 struct action_data *data, char *system,
			 char *event, char *var)
{
	struct hist_field *hist_field = NULL;
	struct field_var *field_var;

	/*
	 * First try to create a field var on the target event (the
	 * currently being defined).  This will create a variable for
	 * unqualified fields on the target event, or if qualified,
	 * target fields that have qualified names matching the target.
	 */
	field_var = create_target_field_var(hist_data, system, event, var);

	if (field_var && !IS_ERR(field_var)) {
		save_field_var(hist_data, field_var);
		hist_field = field_var->var;
	} else {
		field_var = NULL;
		/*
		 * If no explicit system.event is specfied, default to
		 * looking for fields on the onmatch(system.event.xxx)
		 * event.
		 */
		if (!system) {
			system = data->onmatch.match_event_system;
			event = data->onmatch.match_event;
		}

		/*
		 * At this point, we're looking at a field on another
		 * event.  Because we can't modify a hist trigger on
		 * another event to add a variable for a field, we need
		 * to create a new trigger on that event and create the
		 * variable at the same time.
		 */
		hist_field = create_field_var_hist(hist_data, system, event, var);
		if (IS_ERR(hist_field))
			goto free;
	}
 out:
	return hist_field;
 free:
	destroy_field_var(field_var);
	hist_field = NULL;
	goto out;
}

static int onmatch_create(struct hist_trigger_data *hist_data,
			  struct trace_event_file *file,
			  struct action_data *data)
{
	char *event_name, *param, *system = NULL;
	struct hist_field *hist_field, *var_ref;
	unsigned int i, var_ref_idx;
	unsigned int field_pos = 0;
	struct synth_event *event;
	int ret = 0;

	mutex_lock(&synth_event_mutex);
	event = find_synth_event(data->onmatch.synth_event_name);
	if (!event) {
		hist_err("onmatch: Couldn't find synthetic event: ", data->onmatch.synth_event_name);
		mutex_unlock(&synth_event_mutex);
		return -EINVAL;
	}
	event->ref++;
	mutex_unlock(&synth_event_mutex);

	var_ref_idx = hist_data->n_var_refs;

	for (i = 0; i < data->n_params; i++) {
		char *p;

		p = param = kstrdup(data->params[i], GFP_KERNEL);
		if (!param) {
			ret = -ENOMEM;
			goto err;
		}

		system = strsep(&param, ".");
		if (!param) {
			param = (char *)system;
			system = event_name = NULL;
		} else {
			event_name = strsep(&param, ".");
			if (!param) {
				kfree(p);
				ret = -EINVAL;
				goto err;
			}
		}

		if (param[0] == '$')
			hist_field = onmatch_find_var(hist_data, data, system,
						      event_name, param);
		else
			hist_field = onmatch_create_field_var(hist_data, data,
							      system,
							      event_name,
							      param);

		if (!hist_field) {
			kfree(p);
			ret = -EINVAL;
			goto err;
		}

		if (check_synth_field(event, hist_field, field_pos) == 0) {
			var_ref = create_var_ref(hist_field, system, event_name);
			if (!var_ref) {
				kfree(p);
				ret = -ENOMEM;
				goto err;
			}

			save_synth_var_ref(hist_data, var_ref);
			field_pos++;
			kfree(p);
			continue;
		}

		hist_err_event("onmatch: Param type doesn't match synthetic event field type: ",
			       system, event_name, param);
		kfree(p);
		ret = -EINVAL;
		goto err;
	}

	if (field_pos != event->n_fields) {
		hist_err("onmatch: Param count doesn't match synthetic event field count: ", event->name);
		ret = -EINVAL;
		goto err;
	}

	data->fn = action_trace;
	data->onmatch.synth_event = event;
	data->onmatch.var_ref_idx = var_ref_idx;
 out:
	return ret;
 err:
	mutex_lock(&synth_event_mutex);
	event->ref--;
	mutex_unlock(&synth_event_mutex);

	goto out;
}

static struct action_data *onmatch_parse(struct trace_array *tr, char *str)
{
	char *match_event, *match_event_system;
	char *synth_event_name, *params;
	struct action_data *data;
	int ret = -EINVAL;

	data = kzalloc(sizeof(*data), GFP_KERNEL);
	if (!data)
		return ERR_PTR(-ENOMEM);

	match_event = strsep(&str, ")");
	if (!match_event || !str) {
		hist_err("onmatch: Missing closing paren: ", match_event);
		goto free;
	}

	match_event_system = strsep(&match_event, ".");
	if (!match_event) {
		hist_err("onmatch: Missing subsystem for match event: ", match_event_system);
		goto free;
	}

	if (IS_ERR(event_file(tr, match_event_system, match_event))) {
		hist_err_event("onmatch: Invalid subsystem or event name: ",
			       match_event_system, match_event, NULL);
		goto free;
	}

	data->onmatch.match_event = kstrdup(match_event, GFP_KERNEL);
	if (!data->onmatch.match_event) {
		ret = -ENOMEM;
		goto free;
	}

	data->onmatch.match_event_system = kstrdup(match_event_system, GFP_KERNEL);
	if (!data->onmatch.match_event_system) {
		ret = -ENOMEM;
		goto free;
	}

	strsep(&str, ".");
	if (!str) {
		hist_err("onmatch: Missing . after onmatch(): ", str);
		goto free;
	}
=======

	field->is_signed = synth_field_signed(field->type);

	field->name = kstrdup(field_name, GFP_KERNEL);
	if (!field->name) {
		ret = -ENOMEM;
		goto free;
	}
 out:
	return field;
 free:
	free_synth_field(field);
	field = ERR_PTR(ret);
	goto out;
}

static void free_synth_tracepoint(struct tracepoint *tp)
{
	if (!tp)
		return;

	kfree(tp->name);
	kfree(tp);
}

static struct tracepoint *alloc_synth_tracepoint(char *name)
{
	struct tracepoint *tp;

	tp = kzalloc(sizeof(*tp), GFP_KERNEL);
	if (!tp)
		return ERR_PTR(-ENOMEM);

	tp->name = kstrdup(name, GFP_KERNEL);
	if (!tp->name) {
		kfree(tp);
		return ERR_PTR(-ENOMEM);
	}

	return tp;
}

typedef void (*synth_probe_func_t) (void *__data, u64 *var_ref_vals,
				    unsigned int var_ref_idx);

static inline void trace_synth(struct synth_event *event, u64 *var_ref_vals,
			       unsigned int var_ref_idx)
{
	struct tracepoint *tp = event->tp;

	if (unlikely(atomic_read(&tp->key.enabled) > 0)) {
		struct tracepoint_func *probe_func_ptr;
		synth_probe_func_t probe_func;
		void *__data;

		if (!(cpu_online(raw_smp_processor_id())))
			return;

		probe_func_ptr = rcu_dereference_sched((tp)->funcs);
		if (probe_func_ptr) {
			do {
				probe_func = probe_func_ptr->func;
				__data = probe_func_ptr->data;
				probe_func(__data, var_ref_vals, var_ref_idx);
			} while ((++probe_func_ptr)->func);
		}
	}
}

static struct synth_event *find_synth_event(const char *name)
{
	struct synth_event *event;

	list_for_each_entry(event, &synth_event_list, list) {
		if (strcmp(event->name, name) == 0)
			return event;
	}

	return NULL;
}

static int register_synth_event(struct synth_event *event)
{
	struct trace_event_call *call = &event->call;
	int ret = 0;

	event->call.class = &event->class;
	event->class.system = kstrdup(SYNTH_SYSTEM, GFP_KERNEL);
	if (!event->class.system) {
		ret = -ENOMEM;
		goto out;
	}

	event->tp = alloc_synth_tracepoint(event->name);
	if (IS_ERR(event->tp)) {
		ret = PTR_ERR(event->tp);
		event->tp = NULL;
		goto out;
	}

	INIT_LIST_HEAD(&call->class->fields);
	call->event.funcs = &synth_event_funcs;
	call->class->define_fields = synth_event_define_fields;

	ret = register_trace_event(&call->event);
	if (!ret) {
		ret = -ENODEV;
		goto out;
	}
	call->flags = TRACE_EVENT_FL_TRACEPOINT;
	call->class->reg = trace_event_reg;
	call->class->probe = trace_event_raw_event_synth;
	call->data = event;
	call->tp = event->tp;

	ret = trace_add_event_call(call);
	if (ret) {
		pr_warn("Failed to register synthetic event: %s\n",
			trace_event_name(call));
		goto err;
	}

	ret = set_synth_event_print_fmt(call);
	if (ret < 0) {
		trace_remove_event_call(call);
		goto err;
	}
 out:
	return ret;
 err:
	unregister_trace_event(&call->event);
	goto out;
}

static int unregister_synth_event(struct synth_event *event)
{
	struct trace_event_call *call = &event->call;
	int ret;

	ret = trace_remove_event_call(call);

	return ret;
}

static void free_synth_event(struct synth_event *event)
{
	unsigned int i;

	if (!event)
		return;

	for (i = 0; i < event->n_fields; i++)
		free_synth_field(event->fields[i]);

	kfree(event->fields);
	kfree(event->name);
	kfree(event->class.system);
	free_synth_tracepoint(event->tp);
	free_synth_event_print_fmt(&event->call);
	kfree(event);
}

static struct synth_event *alloc_synth_event(char *event_name, int n_fields,
					     struct synth_field **fields)
{
	struct synth_event *event;
	unsigned int i;

	event = kzalloc(sizeof(*event), GFP_KERNEL);
	if (!event) {
		event = ERR_PTR(-ENOMEM);
		goto out;
	}

	event->name = kstrdup(event_name, GFP_KERNEL);
	if (!event->name) {
		kfree(event);
		event = ERR_PTR(-ENOMEM);
		goto out;
	}

	event->fields = kcalloc(n_fields, sizeof(*event->fields), GFP_KERNEL);
	if (!event->fields) {
		free_synth_event(event);
		event = ERR_PTR(-ENOMEM);
		goto out;
	}

	for (i = 0; i < n_fields; i++)
		event->fields[i] = fields[i];

	event->n_fields = n_fields;
 out:
	return event;
}

static void action_trace(struct hist_trigger_data *hist_data,
			 struct tracing_map_elt *elt, void *rec,
			 struct ring_buffer_event *rbe,
			 struct action_data *data, u64 *var_ref_vals)
{
	struct synth_event *event = data->onmatch.synth_event;

	trace_synth(event, var_ref_vals, data->onmatch.var_ref_idx);
}

struct hist_var_data {
	struct list_head list;
	struct hist_trigger_data *hist_data;
};

static void add_or_delete_synth_event(struct synth_event *event, int delete)
{
	if (delete)
		free_synth_event(event);
	else {
		mutex_lock(&synth_event_mutex);
		if (!find_synth_event(event->name))
			list_add(&event->list, &synth_event_list);
		else
			free_synth_event(event);
		mutex_unlock(&synth_event_mutex);
	}
}

static int create_synth_event(int argc, char **argv)
{
	struct synth_field *field, *fields[SYNTH_FIELDS_MAX];
	struct synth_event *event = NULL;
	bool delete_event = false;
	int i, n_fields = 0, ret = 0;
	char *name;

	mutex_lock(&synth_event_mutex);

	/*
	 * Argument syntax:
	 *  - Add synthetic event: <event_name> field[;field] ...
	 *  - Remove synthetic event: !<event_name> field[;field] ...
	 *      where 'field' = type field_name
	 */
	if (argc < 1) {
		ret = -EINVAL;
		goto out;
	}

	name = argv[0];
	if (name[0] == '!') {
		delete_event = true;
		name++;
	}

	event = find_synth_event(name);
	if (event) {
		if (delete_event) {
			if (event->ref) {
				event = NULL;
				ret = -EBUSY;
				goto out;
			}
			list_del(&event->list);
			goto out;
		}
		event = NULL;
		ret = -EEXIST;
		goto out;
	} else if (delete_event)
		goto out;

	if (argc < 2) {
		ret = -EINVAL;
		goto out;
	}

	for (i = 1; i < argc - 1; i++) {
		if (strcmp(argv[i], ";") == 0)
			continue;
		if (n_fields == SYNTH_FIELDS_MAX) {
			ret = -EINVAL;
			goto err;
		}

		field = parse_synth_field(argv[i], argv[i + 1]);
		if (IS_ERR(field)) {
			ret = PTR_ERR(field);
			goto err;
		}
		fields[n_fields] = field;
		i++; n_fields++;
	}

	if (i < argc) {
		ret = -EINVAL;
		goto err;
	}

	event = alloc_synth_event(name, n_fields, fields);
	if (IS_ERR(event)) {
		ret = PTR_ERR(event);
		event = NULL;
		goto err;
	}
 out:
	mutex_unlock(&synth_event_mutex);

	if (event) {
		if (delete_event) {
			ret = unregister_synth_event(event);
			add_or_delete_synth_event(event, !ret);
		} else {
			ret = register_synth_event(event);
			add_or_delete_synth_event(event, ret);
		}
	}

	return ret;
 err:
	mutex_unlock(&synth_event_mutex);

	for (i = 0; i < n_fields; i++)
		free_synth_field(fields[i]);
	free_synth_event(event);

	return ret;
}

static int release_all_synth_events(void)
{
	struct list_head release_events;
	struct synth_event *event, *e;
	int ret = 0;

	INIT_LIST_HEAD(&release_events);

	mutex_lock(&synth_event_mutex);

	list_for_each_entry(event, &synth_event_list, list) {
		if (event->ref) {
			mutex_unlock(&synth_event_mutex);
			return -EBUSY;
		}
	}

	list_splice_init(&event->list, &release_events);

	mutex_unlock(&synth_event_mutex);

	list_for_each_entry_safe(event, e, &release_events, list) {
		list_del(&event->list);

		ret = unregister_synth_event(event);
		add_or_delete_synth_event(event, !ret);
	}

	return ret;
}


static void *synth_events_seq_start(struct seq_file *m, loff_t *pos)
{
	mutex_lock(&synth_event_mutex);

	return seq_list_start(&synth_event_list, *pos);
}

static void *synth_events_seq_next(struct seq_file *m, void *v, loff_t *pos)
{
	return seq_list_next(v, &synth_event_list, pos);
}

static void synth_events_seq_stop(struct seq_file *m, void *v)
{
	mutex_unlock(&synth_event_mutex);
}

static int synth_events_seq_show(struct seq_file *m, void *v)
{
	struct synth_field *field;
	struct synth_event *event = v;
	unsigned int i;

	seq_printf(m, "%s\t", event->name);

	for (i = 0; i < event->n_fields; i++) {
		field = event->fields[i];

		/* parameter values */
		seq_printf(m, "%s %s%s", field->type, field->name,
			   i == event->n_fields - 1 ? "" : "; ");
	}

	seq_putc(m, '\n');

	return 0;
}

static const struct seq_operations synth_events_seq_op = {
	.start  = synth_events_seq_start,
	.next   = synth_events_seq_next,
	.stop   = synth_events_seq_stop,
	.show   = synth_events_seq_show
};

static int synth_events_open(struct inode *inode, struct file *file)
{
	int ret;

	if ((file->f_mode & FMODE_WRITE) && (file->f_flags & O_TRUNC)) {
		ret = release_all_synth_events();
		if (ret < 0)
			return ret;
	}

	return seq_open(file, &synth_events_seq_op);
}

static ssize_t synth_events_write(struct file *file,
				  const char __user *buffer,
				  size_t count, loff_t *ppos)
{
	return trace_parse_run_command(file, buffer, count, ppos,
				       create_synth_event);
}

static const struct file_operations synth_events_fops = {
	.open           = synth_events_open,
	.write		= synth_events_write,
	.read           = seq_read,
	.llseek         = seq_lseek,
	.release        = seq_release,
};

static u64 hist_field_timestamp(struct hist_field *hist_field,
				struct tracing_map_elt *elt,
				struct ring_buffer_event *rbe,
				void *event)
{
	struct hist_trigger_data *hist_data = hist_field->hist_data;
	struct trace_array *tr = hist_data->event_file->tr;

	u64 ts = ring_buffer_event_time_stamp(rbe);

	if (hist_data->attrs->ts_in_usecs && trace_clock_in_ns(tr))
		ts = ns2usecs(ts);

	return ts;
}

static u64 hist_field_cpu(struct hist_field *hist_field,
			  struct tracing_map_elt *elt,
			  struct ring_buffer_event *rbe,
			  void *event)
{
	int cpu = smp_processor_id();

	return cpu;
}

static struct hist_field *
check_field_for_var_ref(struct hist_field *hist_field,
			struct hist_trigger_data *var_data,
			unsigned int var_idx)
{
	struct hist_field *found = NULL;

	if (hist_field && hist_field->flags & HIST_FIELD_FL_VAR_REF) {
		if (hist_field->var.idx == var_idx &&
		    hist_field->var.hist_data == var_data) {
			found = hist_field;
		}
	}

	return found;
}

static struct hist_field *
check_field_for_var_refs(struct hist_trigger_data *hist_data,
			 struct hist_field *hist_field,
			 struct hist_trigger_data *var_data,
			 unsigned int var_idx,
			 unsigned int level)
{
	struct hist_field *found = NULL;
	unsigned int i;

	if (level > 3)
		return found;

	if (!hist_field)
		return found;

	found = check_field_for_var_ref(hist_field, var_data, var_idx);
	if (found)
		return found;

	for (i = 0; i < HIST_FIELD_OPERANDS_MAX; i++) {
		struct hist_field *operand;

		operand = hist_field->operands[i];
		found = check_field_for_var_refs(hist_data, operand, var_data,
						 var_idx, level + 1);
		if (found)
			return found;
	}

	return found;
}

static struct hist_field *find_var_ref(struct hist_trigger_data *hist_data,
				       struct hist_trigger_data *var_data,
				       unsigned int var_idx)
{
	struct hist_field *hist_field, *found = NULL;
	unsigned int i;

	for_each_hist_field(i, hist_data) {
		hist_field = hist_data->fields[i];
		found = check_field_for_var_refs(hist_data, hist_field,
						 var_data, var_idx, 0);
		if (found)
			return found;
	}

	for (i = 0; i < hist_data->n_synth_var_refs; i++) {
		hist_field = hist_data->synth_var_refs[i];
		found = check_field_for_var_refs(hist_data, hist_field,
						 var_data, var_idx, 0);
		if (found)
			return found;
	}

	return found;
}

static struct hist_field *find_any_var_ref(struct hist_trigger_data *hist_data,
					   unsigned int var_idx)
{
	struct trace_array *tr = hist_data->event_file->tr;
	struct hist_field *found = NULL;
	struct hist_var_data *var_data;

	list_for_each_entry(var_data, &tr->hist_vars, list) {
		if (var_data->hist_data == hist_data)
			continue;
		found = find_var_ref(var_data->hist_data, hist_data, var_idx);
		if (found)
			break;
	}

	return found;
}

static bool check_var_refs(struct hist_trigger_data *hist_data)
{
	struct hist_field *field;
	bool found = false;
	int i;

	for_each_hist_field(i, hist_data) {
		field = hist_data->fields[i];
		if (field && field->flags & HIST_FIELD_FL_VAR) {
			if (find_any_var_ref(hist_data, field->var.idx)) {
				found = true;
				break;
			}
		}
	}

	return found;
}

static struct hist_var_data *find_hist_vars(struct hist_trigger_data *hist_data)
{
	struct trace_array *tr = hist_data->event_file->tr;
	struct hist_var_data *var_data, *found = NULL;

	list_for_each_entry(var_data, &tr->hist_vars, list) {
		if (var_data->hist_data == hist_data) {
			found = var_data;
			break;
		}
	}

	return found;
}

static bool field_has_hist_vars(struct hist_field *hist_field,
				unsigned int level)
{
	int i;

	if (level > 3)
		return false;

	if (!hist_field)
		return false;

	if (hist_field->flags & HIST_FIELD_FL_VAR ||
	    hist_field->flags & HIST_FIELD_FL_VAR_REF)
		return true;

	for (i = 0; i < HIST_FIELD_OPERANDS_MAX; i++) {
		struct hist_field *operand;

		operand = hist_field->operands[i];
		if (field_has_hist_vars(operand, level + 1))
			return true;
	}

	return false;
}

static bool has_hist_vars(struct hist_trigger_data *hist_data)
{
	struct hist_field *hist_field;
	int i;

	for_each_hist_field(i, hist_data) {
		hist_field = hist_data->fields[i];
		if (field_has_hist_vars(hist_field, 0))
			return true;
	}

	return false;
}

static int save_hist_vars(struct hist_trigger_data *hist_data)
{
	struct trace_array *tr = hist_data->event_file->tr;
	struct hist_var_data *var_data;

	var_data = find_hist_vars(hist_data);
	if (var_data)
		return 0;

	if (trace_array_get(tr) < 0)
		return -ENODEV;

	var_data = kzalloc(sizeof(*var_data), GFP_KERNEL);
	if (!var_data) {
		trace_array_put(tr);
		return -ENOMEM;
	}

	var_data->hist_data = hist_data;
	list_add(&var_data->list, &tr->hist_vars);

	return 0;
}

static void remove_hist_vars(struct hist_trigger_data *hist_data)
{
	struct trace_array *tr = hist_data->event_file->tr;
	struct hist_var_data *var_data;

	var_data = find_hist_vars(hist_data);
	if (!var_data)
		return;

	if (WARN_ON(check_var_refs(hist_data)))
		return;

	list_del(&var_data->list);

	kfree(var_data);

	trace_array_put(tr);
}

static struct hist_field *find_var_field(struct hist_trigger_data *hist_data,
					 const char *var_name)
{
	struct hist_field *hist_field, *found = NULL;
	int i;

	for_each_hist_field(i, hist_data) {
		hist_field = hist_data->fields[i];
		if (hist_field && hist_field->flags & HIST_FIELD_FL_VAR &&
		    strcmp(hist_field->var.name, var_name) == 0) {
			found = hist_field;
			break;
		}
	}

	return found;
}

static struct hist_field *find_var(struct hist_trigger_data *hist_data,
				   struct trace_event_file *file,
				   const char *var_name)
{
	struct hist_trigger_data *test_data;
	struct event_trigger_data *test;
	struct hist_field *hist_field;

	hist_field = find_var_field(hist_data, var_name);
	if (hist_field)
		return hist_field;

	list_for_each_entry_rcu(test, &file->triggers, list) {
		if (test->cmd_ops->trigger_type == ETT_EVENT_HIST) {
			test_data = test->private_data;
			hist_field = find_var_field(test_data, var_name);
			if (hist_field)
				return hist_field;
		}
	}

	return NULL;
}

static struct trace_event_file *find_var_file(struct trace_array *tr,
					      char *system,
					      char *event_name,
					      char *var_name)
{
	struct hist_trigger_data *var_hist_data;
	struct hist_var_data *var_data;
	struct trace_event_file *file, *found = NULL;

	if (system)
		return find_event_file(tr, system, event_name);

	list_for_each_entry(var_data, &tr->hist_vars, list) {
		var_hist_data = var_data->hist_data;
		file = var_hist_data->event_file;
		if (file == found)
			continue;

		if (find_var_field(var_hist_data, var_name)) {
			if (found) {
				hist_err_event("Variable name not unique, need to use fully qualified name (subsys.event.var) for variable: ", system, event_name, var_name);
				return NULL;
			}

			found = file;
		}
	}

	return found;
}

static struct hist_field *find_file_var(struct trace_event_file *file,
					const char *var_name)
{
	struct hist_trigger_data *test_data;
	struct event_trigger_data *test;
	struct hist_field *hist_field;

	list_for_each_entry_rcu(test, &file->triggers, list) {
		if (test->cmd_ops->trigger_type == ETT_EVENT_HIST) {
			test_data = test->private_data;
			hist_field = find_var_field(test_data, var_name);
			if (hist_field)
				return hist_field;
		}
	}

	return NULL;
}

static struct hist_field *
find_match_var(struct hist_trigger_data *hist_data, char *var_name)
{
	struct trace_array *tr = hist_data->event_file->tr;
	struct hist_field *hist_field, *found = NULL;
	struct trace_event_file *file;
	unsigned int i;

	for (i = 0; i < hist_data->n_actions; i++) {
		struct action_data *data = hist_data->actions[i];

		if (data->fn == action_trace) {
			char *system = data->onmatch.match_event_system;
			char *event_name = data->onmatch.match_event;

			file = find_var_file(tr, system, event_name, var_name);
			if (!file)
				continue;
			hist_field = find_file_var(file, var_name);
			if (hist_field) {
				if (found) {
					hist_err_event("Variable name not unique, need to use fully qualified name (subsys.event.var) for variable: ", system, event_name, var_name);
					return ERR_PTR(-EINVAL);
				}

				found = hist_field;
			}
		}
	}
	return found;
}

static struct hist_field *find_event_var(struct hist_trigger_data *hist_data,
					 char *system,
					 char *event_name,
					 char *var_name)
{
	struct trace_array *tr = hist_data->event_file->tr;
	struct hist_field *hist_field = NULL;
	struct trace_event_file *file;

	if (!system || !event_name) {
		hist_field = find_match_var(hist_data, var_name);
		if (IS_ERR(hist_field))
			return NULL;
		if (hist_field)
			return hist_field;
	}

	file = find_var_file(tr, system, event_name, var_name);
	if (!file)
		return NULL;

	hist_field = find_file_var(file, var_name);

	return hist_field;
}

struct hist_elt_data {
	char *comm;
	u64 *var_ref_vals;
	char *field_var_str[SYNTH_FIELDS_MAX];
};

static u64 hist_field_var_ref(struct hist_field *hist_field,
			      struct tracing_map_elt *elt,
			      struct ring_buffer_event *rbe,
			      void *event)
{
	struct hist_elt_data *elt_data;
	u64 var_val = 0;

	elt_data = elt->private_data;
	var_val = elt_data->var_ref_vals[hist_field->var_ref_idx];

	return var_val;
}

static bool resolve_var_refs(struct hist_trigger_data *hist_data, void *key,
			     u64 *var_ref_vals, bool self)
{
	struct hist_trigger_data *var_data;
	struct tracing_map_elt *var_elt;
	struct hist_field *hist_field;
	unsigned int i, var_idx;
	bool resolved = true;
	u64 var_val = 0;

	for (i = 0; i < hist_data->n_var_refs; i++) {
		hist_field = hist_data->var_refs[i];
		var_idx = hist_field->var.idx;
		var_data = hist_field->var.hist_data;

		if (var_data == NULL) {
			resolved = false;
			break;
		}

		if ((self && var_data != hist_data) ||
		    (!self && var_data == hist_data))
			continue;

		var_elt = tracing_map_lookup(var_data->map, key);
		if (!var_elt) {
			resolved = false;
			break;
		}

		if (!tracing_map_var_set(var_elt, var_idx)) {
			resolved = false;
			break;
		}

		if (self || !hist_field->read_once)
			var_val = tracing_map_read_var(var_elt, var_idx);
		else
			var_val = tracing_map_read_var_once(var_elt, var_idx);

		var_ref_vals[i] = var_val;
	}

	return resolved;
}

static const char *hist_field_name(struct hist_field *field,
				   unsigned int level)
{
	const char *field_name = "";

	if (level > 1)
		return field_name;

	if (field->field)
		field_name = field->field->name;
	else if (field->flags & HIST_FIELD_FL_LOG2 ||
		 field->flags & HIST_FIELD_FL_ALIAS)
		field_name = hist_field_name(field->operands[0], ++level);
=======
>>>>>>> 2e605545
	else if (field->flags & HIST_FIELD_FL_CPU)
		field_name = "cpu";
	else if (field->flags & HIST_FIELD_FL_EXPR ||
		 field->flags & HIST_FIELD_FL_VAR_REF) {
		if (field->system) {
			static char full_name[MAX_FILTER_STR_VAL];

			strcat(full_name, field->system);
			strcat(full_name, ".");
			strcat(full_name, field->event_name);
			strcat(full_name, ".");
			strcat(full_name, field->name);
			field_name = full_name;
		} else
			field_name = field->name;
	} else if (field->flags & HIST_FIELD_FL_TIMESTAMP)
		field_name = "common_timestamp";

	if (field_name == NULL)
		field_name = "";

	return field_name;
}

static hist_field_fn_t select_value_fn(int field_size, int field_is_signed)
{
	hist_field_fn_t fn = NULL;

	switch (field_size) {
	case 8:
		if (field_is_signed)
			fn = hist_field_s64;
		else
			fn = hist_field_u64;
		break;
	case 4:
		if (field_is_signed)
			fn = hist_field_s32;
		else
			fn = hist_field_u32;
		break;
	case 2:
		if (field_is_signed)
			fn = hist_field_s16;
		else
			fn = hist_field_u16;
		break;
	case 1:
		if (field_is_signed)
			fn = hist_field_s8;
		else
			fn = hist_field_u8;
		break;
	}

	return fn;
}

static int parse_map_size(char *str)
{
	unsigned long size, map_bits;
	int ret;

	strsep(&str, "=");
	if (!str) {
		ret = -EINVAL;
		goto out;
	}

	ret = kstrtoul(str, 0, &size);
	if (ret)
		goto out;

	map_bits = ilog2(roundup_pow_of_two(size));
	if (map_bits < TRACING_MAP_BITS_MIN ||
	    map_bits > TRACING_MAP_BITS_MAX)
		ret = -EINVAL;
	else
		ret = map_bits;
 out:
	return ret;
}

static void destroy_hist_trigger_attrs(struct hist_trigger_attrs *attrs)
{
	unsigned int i;

	if (!attrs)
		return;

	for (i = 0; i < attrs->n_assignments; i++)
		kfree(attrs->assignment_str[i]);

	for (i = 0; i < attrs->n_actions; i++)
		kfree(attrs->action_str[i]);

	kfree(attrs->name);
	kfree(attrs->sort_key_str);
	kfree(attrs->keys_str);
	kfree(attrs->vals_str);
	kfree(attrs->clock);
	kfree(attrs);
}

static int parse_action(char *str, struct hist_trigger_attrs *attrs)
{
	int ret = -EINVAL;

	if (attrs->n_actions >= HIST_ACTIONS_MAX)
		return ret;

	if ((strncmp(str, "onmatch(", strlen("onmatch(")) == 0) ||
	    (strncmp(str, "onmax(", strlen("onmax(")) == 0)) {
		attrs->action_str[attrs->n_actions] = kstrdup(str, GFP_KERNEL);
		if (!attrs->action_str[attrs->n_actions]) {
			ret = -ENOMEM;
			return ret;
		}
		attrs->n_actions++;
		ret = 0;
	}

	return ret;
}

static int parse_assignment(char *str, struct hist_trigger_attrs *attrs)
{
	int ret = 0;

	if ((strncmp(str, "key=", strlen("key=")) == 0) ||
	    (strncmp(str, "keys=", strlen("keys=")) == 0)) {
		attrs->keys_str = kstrdup(str, GFP_KERNEL);
		if (!attrs->keys_str) {
			ret = -ENOMEM;
			goto out;
		}
	} else if ((strncmp(str, "val=", strlen("val=")) == 0) ||
		 (strncmp(str, "vals=", strlen("vals=")) == 0) ||
		 (strncmp(str, "values=", strlen("values=")) == 0)) {
		attrs->vals_str = kstrdup(str, GFP_KERNEL);
		if (!attrs->vals_str) {
			ret = -ENOMEM;
			goto out;
		}
	} else if (strncmp(str, "sort=", strlen("sort=")) == 0) {
		attrs->sort_key_str = kstrdup(str, GFP_KERNEL);
		if (!attrs->sort_key_str) {
			ret = -ENOMEM;
			goto out;
		}
	} else if (strncmp(str, "name=", strlen("name=")) == 0) {
		attrs->name = kstrdup(str, GFP_KERNEL);
		if (!attrs->name) {
			ret = -ENOMEM;
			goto out;
		}
	} else if (strncmp(str, "clock=", strlen("clock=")) == 0) {
		strsep(&str, "=");
		if (!str) {
			ret = -EINVAL;
			goto out;
		}

		str = strstrip(str);
		attrs->clock = kstrdup(str, GFP_KERNEL);
		if (!attrs->clock) {
			ret = -ENOMEM;
			goto out;
		}
	} else if (strncmp(str, "size=", strlen("size=")) == 0) {
		int map_bits = parse_map_size(str);

		if (map_bits < 0) {
			ret = map_bits;
			goto out;
		}
		attrs->map_bits = map_bits;
	} else {
		char *assignment;

		if (attrs->n_assignments == TRACING_MAP_VARS_MAX) {
			hist_err("Too many variables defined: ", str);
			ret = -EINVAL;
			goto out;
		}

		assignment = kstrdup(str, GFP_KERNEL);
		if (!assignment) {
			ret = -ENOMEM;
			goto out;
		}

		attrs->assignment_str[attrs->n_assignments++] = assignment;
	}
 out:
	return ret;
}

static struct hist_trigger_attrs *parse_hist_trigger_attrs(char *trigger_str)
{
	struct hist_trigger_attrs *attrs;
	int ret = 0;

	attrs = kzalloc(sizeof(*attrs), GFP_KERNEL);
	if (!attrs)
		return ERR_PTR(-ENOMEM);

	while (trigger_str) {
		char *str = strsep(&trigger_str, ":");

		if (strchr(str, '=')) {
			ret = parse_assignment(str, attrs);
			if (ret)
				goto free;
		} else if (strcmp(str, "pause") == 0)
			attrs->pause = true;
		else if ((strcmp(str, "cont") == 0) ||
			 (strcmp(str, "continue") == 0))
			attrs->cont = true;
		else if (strcmp(str, "clear") == 0)
			attrs->clear = true;
		else {
			ret = parse_action(str, attrs);
			if (ret)
				goto free;
		}
	}

	if (!attrs->keys_str) {
		ret = -EINVAL;
		goto free;
	}

	if (!attrs->clock) {
		attrs->clock = kstrdup("global", GFP_KERNEL);
		if (!attrs->clock) {
			ret = -ENOMEM;
			goto free;
		}
	}

	return attrs;
 free:
	destroy_hist_trigger_attrs(attrs);

	return ERR_PTR(ret);
}

static inline void save_comm(char *comm, struct task_struct *task)
{
	if (!task->pid) {
		strcpy(comm, "<idle>");
		return;
	}

	if (WARN_ON_ONCE(task->pid < 0)) {
		strcpy(comm, "<XXX>");
		return;
	}

	memcpy(comm, task->comm, TASK_COMM_LEN);
}

static void hist_elt_data_free(struct hist_elt_data *elt_data)
{
	unsigned int i;

	for (i = 0; i < SYNTH_FIELDS_MAX; i++)
		kfree(elt_data->field_var_str[i]);

	kfree(elt_data->comm);
	kfree(elt_data);
}

static void hist_trigger_elt_data_free(struct tracing_map_elt *elt)
{
	struct hist_elt_data *elt_data = elt->private_data;

	hist_elt_data_free(elt_data);
}

static int hist_trigger_elt_data_alloc(struct tracing_map_elt *elt)
{
	struct hist_trigger_data *hist_data = elt->map->private_data;
	unsigned int size = TASK_COMM_LEN;
	struct hist_elt_data *elt_data;
	struct hist_field *key_field;
	unsigned int i, n_str;

	elt_data = kzalloc(sizeof(*elt_data), GFP_KERNEL);
	if (!elt_data)
		return -ENOMEM;

	for_each_hist_key_field(i, hist_data) {
		key_field = hist_data->fields[i];

		if (key_field->flags & HIST_FIELD_FL_EXECNAME) {
			elt_data->comm = kzalloc(size, GFP_KERNEL);
			if (!elt_data->comm) {
				kfree(elt_data);
				return -ENOMEM;
			}
			break;
		}
	}

	n_str = hist_data->n_field_var_str + hist_data->n_max_var_str;

	size = STR_VAR_LEN_MAX;

	for (i = 0; i < n_str; i++) {
		elt_data->field_var_str[i] = kzalloc(size, GFP_KERNEL);
		if (!elt_data->field_var_str[i]) {
			hist_elt_data_free(elt_data);
			return -ENOMEM;
		}
	}

	elt->private_data = elt_data;

	return 0;
}

static void hist_trigger_elt_data_init(struct tracing_map_elt *elt)
{
	struct hist_elt_data *elt_data = elt->private_data;

	if (elt_data->comm)
		save_comm(elt_data->comm, current);
}

static const struct tracing_map_ops hist_trigger_elt_data_ops = {
	.elt_alloc	= hist_trigger_elt_data_alloc,
	.elt_free	= hist_trigger_elt_data_free,
	.elt_init	= hist_trigger_elt_data_init,
};

static const char *get_hist_field_flags(struct hist_field *hist_field)
{
	const char *flags_str = NULL;

	if (hist_field->flags & HIST_FIELD_FL_HEX)
		flags_str = "hex";
	else if (hist_field->flags & HIST_FIELD_FL_SYM)
		flags_str = "sym";
	else if (hist_field->flags & HIST_FIELD_FL_SYM_OFFSET)
		flags_str = "sym-offset";
	else if (hist_field->flags & HIST_FIELD_FL_EXECNAME)
		flags_str = "execname";
	else if (hist_field->flags & HIST_FIELD_FL_SYSCALL)
		flags_str = "syscall";
	else if (hist_field->flags & HIST_FIELD_FL_LOG2)
		flags_str = "log2";
	else if (hist_field->flags & HIST_FIELD_FL_TIMESTAMP_USECS)
		flags_str = "usecs";

	return flags_str;
}

static void expr_field_str(struct hist_field *field, char *expr)
{
	if (field->flags & HIST_FIELD_FL_VAR_REF)
		strcat(expr, "$");

	strcat(expr, hist_field_name(field, 0));

	if (field->flags && !(field->flags & HIST_FIELD_FL_VAR_REF)) {
		const char *flags_str = get_hist_field_flags(field);

		if (flags_str) {
			strcat(expr, ".");
			strcat(expr, flags_str);
		}
	}
}

static char *expr_str(struct hist_field *field, unsigned int level)
{
	char *expr;

	if (level > 1)
		return NULL;

	expr = kzalloc(MAX_FILTER_STR_VAL, GFP_KERNEL);
	if (!expr)
		return NULL;

	if (!field->operands[0]) {
		expr_field_str(field, expr);
		return expr;
	}

	if (field->operator == FIELD_OP_UNARY_MINUS) {
		char *subexpr;

		strcat(expr, "-(");
		subexpr = expr_str(field->operands[0], ++level);
		if (!subexpr) {
			kfree(expr);
			return NULL;
		}
		strcat(expr, subexpr);
		strcat(expr, ")");

		kfree(subexpr);

		return expr;
	}

	expr_field_str(field->operands[0], expr);

	switch (field->operator) {
	case FIELD_OP_MINUS:
		strcat(expr, "-");
		break;
	case FIELD_OP_PLUS:
		strcat(expr, "+");
		break;
	default:
		kfree(expr);
		return NULL;
	}

	expr_field_str(field->operands[1], expr);

	return expr;
}

static int contains_operator(char *str)
{
	enum field_op_id field_op = FIELD_OP_NONE;
	char *op;

	op = strpbrk(str, "+-");
	if (!op)
		return FIELD_OP_NONE;

	switch (*op) {
	case '-':
		if (*str == '-')
			field_op = FIELD_OP_UNARY_MINUS;
		else
			field_op = FIELD_OP_MINUS;
		break;
	case '+':
		field_op = FIELD_OP_PLUS;
		break;
	default:
		break;
	}

	return field_op;
}

static void destroy_hist_field(struct hist_field *hist_field,
			       unsigned int level)
{
	unsigned int i;

	if (level > 3)
		return;

	if (!hist_field)
		return;

	for (i = 0; i < HIST_FIELD_OPERANDS_MAX; i++)
		destroy_hist_field(hist_field->operands[i], level + 1);

	kfree(hist_field->var.name);
	kfree(hist_field->name);
	kfree(hist_field->type);

	kfree(hist_field);
}

static struct hist_field *create_hist_field(struct hist_trigger_data *hist_data,
					    struct ftrace_event_field *field,
					    unsigned long flags,
					    char *var_name)
{
	struct hist_field *hist_field;

	if (field && is_function_field(field))
		return NULL;

	hist_field = kzalloc(sizeof(struct hist_field), GFP_KERNEL);
	if (!hist_field)
		return NULL;

	hist_field->hist_data = hist_data;

	if (flags & HIST_FIELD_FL_EXPR || flags & HIST_FIELD_FL_ALIAS)
		goto out; /* caller will populate */

	if (flags & HIST_FIELD_FL_VAR_REF) {
		hist_field->fn = hist_field_var_ref;
		goto out;
	}

	if (flags & HIST_FIELD_FL_HITCOUNT) {
		hist_field->fn = hist_field_counter;
		hist_field->size = sizeof(u64);
		hist_field->type = kstrdup("u64", GFP_KERNEL);
		if (!hist_field->type)
			goto free;
		goto out;
	}

	if (flags & HIST_FIELD_FL_STACKTRACE) {
		hist_field->fn = hist_field_none;
		goto out;
	}

	if (flags & HIST_FIELD_FL_LOG2) {
		unsigned long fl = flags & ~HIST_FIELD_FL_LOG2;
		hist_field->fn = hist_field_log2;
		hist_field->operands[0] = create_hist_field(hist_data, field, fl, NULL);
		hist_field->size = hist_field->operands[0]->size;
		hist_field->type = kstrdup(hist_field->operands[0]->type, GFP_KERNEL);
		if (!hist_field->type)
			goto free;
		goto out;
	}

	if (flags & HIST_FIELD_FL_TIMESTAMP) {
		hist_field->fn = hist_field_timestamp;
		hist_field->size = sizeof(u64);
		hist_field->type = kstrdup("u64", GFP_KERNEL);
		if (!hist_field->type)
			goto free;
		goto out;
	}

	if (flags & HIST_FIELD_FL_CPU) {
		hist_field->fn = hist_field_cpu;
		hist_field->size = sizeof(int);
		hist_field->type = kstrdup("unsigned int", GFP_KERNEL);
		if (!hist_field->type)
			goto free;
		goto out;
	}

	if (WARN_ON_ONCE(!field))
		goto out;

	if (is_string_field(field)) {
		flags |= HIST_FIELD_FL_STRING;

		hist_field->size = MAX_FILTER_STR_VAL;
		hist_field->type = kstrdup(field->type, GFP_KERNEL);
		if (!hist_field->type)
			goto free;

		if (field->filter_type == FILTER_STATIC_STRING)
			hist_field->fn = hist_field_string;
		else if (field->filter_type == FILTER_DYN_STRING)
			hist_field->fn = hist_field_dynstring;
		else
			hist_field->fn = hist_field_pstring;
	} else {
		hist_field->size = field->size;
		hist_field->is_signed = field->is_signed;
		hist_field->type = kstrdup(field->type, GFP_KERNEL);
		if (!hist_field->type)
			goto free;

		hist_field->fn = select_value_fn(field->size,
						 field->is_signed);
		if (!hist_field->fn) {
			destroy_hist_field(hist_field, 0);
			return NULL;
		}
	}
 out:
	hist_field->field = field;
	hist_field->flags = flags;

	if (var_name) {
		hist_field->var.name = kstrdup(var_name, GFP_KERNEL);
		if (!hist_field->var.name)
			goto free;
	}

	return hist_field;
 free:
	destroy_hist_field(hist_field, 0);
	return NULL;
}

static void destroy_hist_fields(struct hist_trigger_data *hist_data)
{
	unsigned int i;

	for (i = 0; i < HIST_FIELDS_MAX; i++) {
		if (hist_data->fields[i]) {
			destroy_hist_field(hist_data->fields[i], 0);
			hist_data->fields[i] = NULL;
		}
	}
}

static int init_var_ref(struct hist_field *ref_field,
			struct hist_field *var_field,
			char *system, char *event_name)
{
	int err = 0;

	ref_field->var.idx = var_field->var.idx;
	ref_field->var.hist_data = var_field->hist_data;
	ref_field->size = var_field->size;
	ref_field->is_signed = var_field->is_signed;
	ref_field->flags |= var_field->flags &
		(HIST_FIELD_FL_TIMESTAMP | HIST_FIELD_FL_TIMESTAMP_USECS);

	if (system) {
		ref_field->system = kstrdup(system, GFP_KERNEL);
		if (!ref_field->system)
			return -ENOMEM;
	}

	if (event_name) {
		ref_field->event_name = kstrdup(event_name, GFP_KERNEL);
		if (!ref_field->event_name) {
			err = -ENOMEM;
			goto free;
		}
	}

	if (var_field->var.name) {
		ref_field->name = kstrdup(var_field->var.name, GFP_KERNEL);
		if (!ref_field->name) {
			err = -ENOMEM;
			goto free;
		}
	} else if (var_field->name) {
		ref_field->name = kstrdup(var_field->name, GFP_KERNEL);
		if (!ref_field->name) {
			err = -ENOMEM;
			goto free;
		}
	}

	ref_field->type = kstrdup(var_field->type, GFP_KERNEL);
	if (!ref_field->type) {
		err = -ENOMEM;
		goto free;
	}
 out:
	return err;
 free:
	kfree(ref_field->system);
	kfree(ref_field->event_name);
	kfree(ref_field->name);

	goto out;
}

static struct hist_field *create_var_ref(struct hist_field *var_field,
					 char *system, char *event_name)
{
	unsigned long flags = HIST_FIELD_FL_VAR_REF;
	struct hist_field *ref_field;

	ref_field = create_hist_field(var_field->hist_data, NULL, flags, NULL);
	if (ref_field) {
		if (init_var_ref(ref_field, var_field, system, event_name)) {
			destroy_hist_field(ref_field, 0);
			return NULL;
		}
	}

	return ref_field;
}

static bool is_var_ref(char *var_name)
{
	if (!var_name || strlen(var_name) < 2 || var_name[0] != '$')
		return false;

	return true;
}

static char *field_name_from_var(struct hist_trigger_data *hist_data,
				 char *var_name)
{
	char *name, *field;
	unsigned int i;

	for (i = 0; i < hist_data->attrs->var_defs.n_vars; i++) {
		name = hist_data->attrs->var_defs.name[i];

		if (strcmp(var_name, name) == 0) {
			field = hist_data->attrs->var_defs.expr[i];
			if (contains_operator(field) || is_var_ref(field))
				continue;
			return field;
		}
	}

	return NULL;
}

static char *local_field_var_ref(struct hist_trigger_data *hist_data,
				 char *system, char *event_name,
				 char *var_name)
{
	struct trace_event_call *call;

	if (system && event_name) {
		call = hist_data->event_file->event_call;

		if (strcmp(system, call->class->system) != 0)
			return NULL;

		if (strcmp(event_name, trace_event_name(call)) != 0)
			return NULL;
	}

	if (!!system != !!event_name)
		return NULL;

	if (!is_var_ref(var_name))
		return NULL;

	var_name++;

	return field_name_from_var(hist_data, var_name);
}

static struct hist_field *parse_var_ref(struct hist_trigger_data *hist_data,
					char *system, char *event_name,
					char *var_name)
{
	struct hist_field *var_field = NULL, *ref_field = NULL;

	if (!is_var_ref(var_name))
		return NULL;

	var_name++;

	var_field = find_event_var(hist_data, system, event_name, var_name);
	if (var_field)
		ref_field = create_var_ref(var_field, system, event_name);

	if (!ref_field)
		hist_err_event("Couldn't find variable: $",
			       system, event_name, var_name);

	return ref_field;
}

static struct ftrace_event_field *
parse_field(struct hist_trigger_data *hist_data, struct trace_event_file *file,
	    char *field_str, unsigned long *flags)
{
	struct ftrace_event_field *field = NULL;
	char *field_name, *modifier, *str;

	modifier = str = kstrdup(field_str, GFP_KERNEL);
	if (!modifier)
		return ERR_PTR(-ENOMEM);

	field_name = strsep(&modifier, ".");
	if (modifier) {
		if (strcmp(modifier, "hex") == 0)
			*flags |= HIST_FIELD_FL_HEX;
		else if (strcmp(modifier, "sym") == 0)
			*flags |= HIST_FIELD_FL_SYM;
		else if (strcmp(modifier, "sym-offset") == 0)
			*flags |= HIST_FIELD_FL_SYM_OFFSET;
		else if ((strcmp(modifier, "execname") == 0) &&
			 (strcmp(field_name, "common_pid") == 0))
			*flags |= HIST_FIELD_FL_EXECNAME;
		else if (strcmp(modifier, "syscall") == 0)
			*flags |= HIST_FIELD_FL_SYSCALL;
		else if (strcmp(modifier, "log2") == 0)
			*flags |= HIST_FIELD_FL_LOG2;
		else if (strcmp(modifier, "usecs") == 0)
			*flags |= HIST_FIELD_FL_TIMESTAMP_USECS;
		else {
			field = ERR_PTR(-EINVAL);
			goto out;
		}
	}

	if (strcmp(field_name, "common_timestamp") == 0) {
		*flags |= HIST_FIELD_FL_TIMESTAMP;
		hist_data->enable_timestamps = true;
		if (*flags & HIST_FIELD_FL_TIMESTAMP_USECS)
			hist_data->attrs->ts_in_usecs = true;
	} else if (strcmp(field_name, "cpu") == 0)
		*flags |= HIST_FIELD_FL_CPU;
	else {
		field = trace_find_event_field(file->event_call, field_name);
		if (!field || !field->size) {
			field = ERR_PTR(-EINVAL);
			goto out;
		}
	}
 out:
	kfree(str);

	return field;
}

static struct hist_field *create_alias(struct hist_trigger_data *hist_data,
				       struct hist_field *var_ref,
				       char *var_name)
{
	struct hist_field *alias = NULL;
	unsigned long flags = HIST_FIELD_FL_ALIAS | HIST_FIELD_FL_VAR;

	alias = create_hist_field(hist_data, NULL, flags, var_name);
	if (!alias)
		return NULL;

	alias->fn = var_ref->fn;
	alias->operands[0] = var_ref;

	if (init_var_ref(alias, var_ref, var_ref->system, var_ref->event_name)) {
		destroy_hist_field(alias, 0);
		return NULL;
	}

	return alias;
}

static struct hist_field *parse_atom(struct hist_trigger_data *hist_data,
				     struct trace_event_file *file, char *str,
				     unsigned long *flags, char *var_name)
{
	char *s, *ref_system = NULL, *ref_event = NULL, *ref_var = str;
	struct ftrace_event_field *field = NULL;
	struct hist_field *hist_field = NULL;
	int ret = 0;

	s = strchr(str, '.');
	if (s) {
		s = strchr(++s, '.');
		if (s) {
			ref_system = strsep(&str, ".");
			if (!str) {
				ret = -EINVAL;
				goto out;
			}
			ref_event = strsep(&str, ".");
			if (!str) {
				ret = -EINVAL;
				goto out;
			}
			ref_var = str;
		}
	}

	s = local_field_var_ref(hist_data, ref_system, ref_event, ref_var);
	if (!s) {
		hist_field = parse_var_ref(hist_data, ref_system, ref_event, ref_var);
		if (hist_field) {
			hist_data->var_refs[hist_data->n_var_refs] = hist_field;
			hist_field->var_ref_idx = hist_data->n_var_refs++;
			if (var_name) {
				hist_field = create_alias(hist_data, hist_field, var_name);
				if (!hist_field) {
					ret = -ENOMEM;
					goto out;
				}
			}
			return hist_field;
		}
	} else
		str = s;

	field = parse_field(hist_data, file, str, flags);
	if (IS_ERR(field)) {
		ret = PTR_ERR(field);
		goto out;
	}

	hist_field = create_hist_field(hist_data, field, *flags, var_name);
	if (!hist_field) {
		ret = -ENOMEM;
		goto out;
	}

	return hist_field;
 out:
	return ERR_PTR(ret);
}

static struct hist_field *parse_expr(struct hist_trigger_data *hist_data,
				     struct trace_event_file *file,
				     char *str, unsigned long flags,
				     char *var_name, unsigned int level);

static struct hist_field *parse_unary(struct hist_trigger_data *hist_data,
				      struct trace_event_file *file,
				      char *str, unsigned long flags,
				      char *var_name, unsigned int level)
{
	struct hist_field *operand1, *expr = NULL;
	unsigned long operand_flags;
	int ret = 0;
	char *s;

	// we support only -(xxx) i.e. explicit parens required

	if (level > 3) {
		hist_err("Too many subexpressions (3 max): ", str);
		ret = -EINVAL;
		goto free;
	}

	str++; // skip leading '-'

	s = strchr(str, '(');
	if (s)
		str++;
	else {
		ret = -EINVAL;
		goto free;
	}

	s = strrchr(str, ')');
	if (s)
		*s = '\0';
	else {
		ret = -EINVAL; // no closing ')'
		goto free;
	}

	flags |= HIST_FIELD_FL_EXPR;
	expr = create_hist_field(hist_data, NULL, flags, var_name);
	if (!expr) {
		ret = -ENOMEM;
		goto free;
	}

	operand_flags = 0;
	operand1 = parse_expr(hist_data, file, str, operand_flags, NULL, ++level);
	if (IS_ERR(operand1)) {
		ret = PTR_ERR(operand1);
		goto free;
	}

	expr->flags |= operand1->flags &
		(HIST_FIELD_FL_TIMESTAMP | HIST_FIELD_FL_TIMESTAMP_USECS);
	expr->fn = hist_field_unary_minus;
	expr->operands[0] = operand1;
	expr->operator = FIELD_OP_UNARY_MINUS;
	expr->name = expr_str(expr, 0);
	expr->type = kstrdup(operand1->type, GFP_KERNEL);
	if (!expr->type) {
		ret = -ENOMEM;
		goto free;
	}

	return expr;
 free:
	destroy_hist_field(expr, 0);
	return ERR_PTR(ret);
}

static int check_expr_operands(struct hist_field *operand1,
			       struct hist_field *operand2)
{
	unsigned long operand1_flags = operand1->flags;
	unsigned long operand2_flags = operand2->flags;

	if ((operand1_flags & HIST_FIELD_FL_VAR_REF) ||
	    (operand1_flags & HIST_FIELD_FL_ALIAS)) {
		struct hist_field *var;

		var = find_var_field(operand1->var.hist_data, operand1->name);
		if (!var)
			return -EINVAL;
		operand1_flags = var->flags;
	}

	if ((operand2_flags & HIST_FIELD_FL_VAR_REF) ||
	    (operand2_flags & HIST_FIELD_FL_ALIAS)) {
		struct hist_field *var;

		var = find_var_field(operand2->var.hist_data, operand2->name);
		if (!var)
			return -EINVAL;
		operand2_flags = var->flags;
	}

	if ((operand1_flags & HIST_FIELD_FL_TIMESTAMP_USECS) !=
	    (operand2_flags & HIST_FIELD_FL_TIMESTAMP_USECS)) {
		hist_err("Timestamp units in expression don't match", NULL);
		return -EINVAL;
	}

	return 0;
}

static struct hist_field *parse_expr(struct hist_trigger_data *hist_data,
				     struct trace_event_file *file,
				     char *str, unsigned long flags,
				     char *var_name, unsigned int level)
{
	struct hist_field *operand1 = NULL, *operand2 = NULL, *expr = NULL;
	unsigned long operand_flags;
	int field_op, ret = -EINVAL;
	char *sep, *operand1_str;

	if (level > 3) {
		hist_err("Too many subexpressions (3 max): ", str);
		return ERR_PTR(-EINVAL);
	}

	field_op = contains_operator(str);

	if (field_op == FIELD_OP_NONE)
		return parse_atom(hist_data, file, str, &flags, var_name);

	if (field_op == FIELD_OP_UNARY_MINUS)
		return parse_unary(hist_data, file, str, flags, var_name, ++level);

	switch (field_op) {
	case FIELD_OP_MINUS:
		sep = "-";
		break;
	case FIELD_OP_PLUS:
		sep = "+";
		break;
	default:
		goto free;
	}

	operand1_str = strsep(&str, sep);
	if (!operand1_str || !str)
		goto free;

	operand_flags = 0;
	operand1 = parse_atom(hist_data, file, operand1_str,
			      &operand_flags, NULL);
	if (IS_ERR(operand1)) {
		ret = PTR_ERR(operand1);
		operand1 = NULL;
		goto free;
	}

	// rest of string could be another expression e.g. b+c in a+b+c
	operand_flags = 0;
	operand2 = parse_expr(hist_data, file, str, operand_flags, NULL, ++level);
	if (IS_ERR(operand2)) {
		ret = PTR_ERR(operand2);
		operand2 = NULL;
		goto free;
	}

	ret = check_expr_operands(operand1, operand2);
	if (ret)
		goto free;

	flags |= HIST_FIELD_FL_EXPR;

	flags |= operand1->flags &
		(HIST_FIELD_FL_TIMESTAMP | HIST_FIELD_FL_TIMESTAMP_USECS);

	expr = create_hist_field(hist_data, NULL, flags, var_name);
	if (!expr) {
		ret = -ENOMEM;
		goto free;
	}

	operand1->read_once = true;
	operand2->read_once = true;

	expr->operands[0] = operand1;
	expr->operands[1] = operand2;
	expr->operator = field_op;
	expr->name = expr_str(expr, 0);
	expr->type = kstrdup(operand1->type, GFP_KERNEL);
	if (!expr->type) {
		ret = -ENOMEM;
		goto free;
	}

	switch (field_op) {
	case FIELD_OP_MINUS:
		expr->fn = hist_field_minus;
		break;
	case FIELD_OP_PLUS:
		expr->fn = hist_field_plus;
		break;
	default:
		goto free;
	}

	return expr;
 free:
	destroy_hist_field(operand1, 0);
	destroy_hist_field(operand2, 0);
	destroy_hist_field(expr, 0);

	return ERR_PTR(ret);
}

static char *find_trigger_filter(struct hist_trigger_data *hist_data,
				 struct trace_event_file *file)
{
	struct event_trigger_data *test;

	list_for_each_entry_rcu(test, &file->triggers, list) {
		if (test->cmd_ops->trigger_type == ETT_EVENT_HIST) {
			if (test->private_data == hist_data)
				return test->filter_str;
		}
	}

	return NULL;
}

static struct event_command trigger_hist_cmd;
static int event_hist_trigger_func(struct event_command *cmd_ops,
				   struct trace_event_file *file,
				   char *glob, char *cmd, char *param);

static bool compatible_keys(struct hist_trigger_data *target_hist_data,
			    struct hist_trigger_data *hist_data,
			    unsigned int n_keys)
{
	struct hist_field *target_hist_field, *hist_field;
	unsigned int n, i, j;

	if (hist_data->n_fields - hist_data->n_vals != n_keys)
		return false;

	i = hist_data->n_vals;
	j = target_hist_data->n_vals;

	for (n = 0; n < n_keys; n++) {
		hist_field = hist_data->fields[i + n];
		target_hist_field = target_hist_data->fields[j + n];

		if (strcmp(hist_field->type, target_hist_field->type) != 0)
			return false;
		if (hist_field->size != target_hist_field->size)
			return false;
		if (hist_field->is_signed != target_hist_field->is_signed)
			return false;
	}

	return true;
}

static struct hist_trigger_data *
find_compatible_hist(struct hist_trigger_data *target_hist_data,
		     struct trace_event_file *file)
{
	struct hist_trigger_data *hist_data;
	struct event_trigger_data *test;
	unsigned int n_keys;

	n_keys = target_hist_data->n_fields - target_hist_data->n_vals;

	list_for_each_entry_rcu(test, &file->triggers, list) {
		if (test->cmd_ops->trigger_type == ETT_EVENT_HIST) {
			hist_data = test->private_data;

			if (compatible_keys(target_hist_data, hist_data, n_keys))
				return hist_data;
		}
	}

	return NULL;
}

static struct trace_event_file *event_file(struct trace_array *tr,
					   char *system, char *event_name)
{
	struct trace_event_file *file;

	file = find_event_file(tr, system, event_name);
	if (!file)
		return ERR_PTR(-EINVAL);

	return file;
}

static struct hist_field *
find_synthetic_field_var(struct hist_trigger_data *target_hist_data,
			 char *system, char *event_name, char *field_name)
{
	struct hist_field *event_var;
	char *synthetic_name;

	synthetic_name = kzalloc(MAX_FILTER_STR_VAL, GFP_KERNEL);
	if (!synthetic_name)
		return ERR_PTR(-ENOMEM);

	strcpy(synthetic_name, "synthetic_");
	strcat(synthetic_name, field_name);

	event_var = find_event_var(target_hist_data, system, event_name, synthetic_name);

	kfree(synthetic_name);

	return event_var;
}

/**
 * create_field_var_hist - Automatically create a histogram and var for a field
 * @target_hist_data: The target hist trigger
 * @subsys_name: Optional subsystem name
 * @event_name: Optional event name
 * @field_name: The name of the field (and the resulting variable)
 *
 * Hist trigger actions fetch data from variables, not directly from
 * events.  However, for convenience, users are allowed to directly
 * specify an event field in an action, which will be automatically
 * converted into a variable on their behalf.

 * If a user specifies a field on an event that isn't the event the
 * histogram currently being defined (the target event histogram), the
 * only way that can be accomplished is if a new hist trigger is
 * created and the field variable defined on that.
 *
 * This function creates a new histogram compatible with the target
 * event (meaning a histogram with the same key as the target
 * histogram), and creates a variable for the specified field, but
 * with 'synthetic_' prepended to the variable name in order to avoid
 * collision with normal field variables.
 *
 * Return: The variable created for the field.
 */
static struct hist_field *
create_field_var_hist(struct hist_trigger_data *target_hist_data,
		      char *subsys_name, char *event_name, char *field_name)
{
	struct trace_array *tr = target_hist_data->event_file->tr;
	struct hist_field *event_var = ERR_PTR(-EINVAL);
	struct hist_trigger_data *hist_data;
	unsigned int i, n, first = true;
	struct field_var_hist *var_hist;
	struct trace_event_file *file;
	struct hist_field *key_field;
	char *saved_filter;
	char *cmd;
	int ret;

	if (target_hist_data->n_field_var_hists >= SYNTH_FIELDS_MAX) {
		hist_err_event("onmatch: Too many field variables defined: ",
			       subsys_name, event_name, field_name);
		return ERR_PTR(-EINVAL);
	}

	file = event_file(tr, subsys_name, event_name);

	if (IS_ERR(file)) {
		hist_err_event("onmatch: Event file not found: ",
			       subsys_name, event_name, field_name);
		ret = PTR_ERR(file);
		return ERR_PTR(ret);
	}

	/*
	 * Look for a histogram compatible with target.  We'll use the
	 * found histogram specification to create a new matching
	 * histogram with our variable on it.  target_hist_data is not
	 * yet a registered histogram so we can't use that.
	 */
	hist_data = find_compatible_hist(target_hist_data, file);
	if (!hist_data) {
		hist_err_event("onmatch: Matching event histogram not found: ",
			       subsys_name, event_name, field_name);
		return ERR_PTR(-EINVAL);
	}

	/* See if a synthetic field variable has already been created */
	event_var = find_synthetic_field_var(target_hist_data, subsys_name,
					     event_name, field_name);
	if (!IS_ERR_OR_NULL(event_var))
		return event_var;

	var_hist = kzalloc(sizeof(*var_hist), GFP_KERNEL);
	if (!var_hist)
		return ERR_PTR(-ENOMEM);

	cmd = kzalloc(MAX_FILTER_STR_VAL, GFP_KERNEL);
	if (!cmd) {
		kfree(var_hist);
		return ERR_PTR(-ENOMEM);
	}

	/* Use the same keys as the compatible histogram */
	strcat(cmd, "keys=");

	for_each_hist_key_field(i, hist_data) {
		key_field = hist_data->fields[i];
		if (!first)
			strcat(cmd, ",");
		strcat(cmd, key_field->field->name);
		first = false;
	}

	/* Create the synthetic field variable specification */
	strcat(cmd, ":synthetic_");
	strcat(cmd, field_name);
	strcat(cmd, "=");
	strcat(cmd, field_name);

	/* Use the same filter as the compatible histogram */
	saved_filter = find_trigger_filter(hist_data, file);
	if (saved_filter) {
		strcat(cmd, " if ");
		strcat(cmd, saved_filter);
	}

	var_hist->cmd = kstrdup(cmd, GFP_KERNEL);
	if (!var_hist->cmd) {
		kfree(cmd);
		kfree(var_hist);
		return ERR_PTR(-ENOMEM);
	}

	/* Save the compatible histogram information */
	var_hist->hist_data = hist_data;

	/* Create the new histogram with our variable */
	ret = event_hist_trigger_func(&trigger_hist_cmd, file,
				      "", "hist", cmd);
	if (ret) {
		kfree(cmd);
		kfree(var_hist->cmd);
		kfree(var_hist);
		hist_err_event("onmatch: Couldn't create histogram for field: ",
			       subsys_name, event_name, field_name);
		return ERR_PTR(ret);
	}

	kfree(cmd);

	/* If we can't find the variable, something went wrong */
	event_var = find_synthetic_field_var(target_hist_data, subsys_name,
					     event_name, field_name);
	if (IS_ERR_OR_NULL(event_var)) {
		kfree(var_hist->cmd);
		kfree(var_hist);
		hist_err_event("onmatch: Couldn't find synthetic variable: ",
			       subsys_name, event_name, field_name);
		return ERR_PTR(-EINVAL);
	}

	n = target_hist_data->n_field_var_hists;
	target_hist_data->field_var_hists[n] = var_hist;
	target_hist_data->n_field_var_hists++;

	return event_var;
}

static struct hist_field *
find_target_event_var(struct hist_trigger_data *hist_data,
		      char *subsys_name, char *event_name, char *var_name)
{
	struct trace_event_file *file = hist_data->event_file;
	struct hist_field *hist_field = NULL;

	if (subsys_name) {
		struct trace_event_call *call;

		if (!event_name)
			return NULL;

		call = file->event_call;

		if (strcmp(subsys_name, call->class->system) != 0)
			return NULL;

		if (strcmp(event_name, trace_event_name(call)) != 0)
			return NULL;
	}

	hist_field = find_var_field(hist_data, var_name);

	return hist_field;
}

static inline void __update_field_vars(struct tracing_map_elt *elt,
				       struct ring_buffer_event *rbe,
				       void *rec,
				       struct field_var **field_vars,
				       unsigned int n_field_vars,
				       unsigned int field_var_str_start)
{
	struct hist_elt_data *elt_data = elt->private_data;
	unsigned int i, j, var_idx;
	u64 var_val;

	for (i = 0, j = field_var_str_start; i < n_field_vars; i++) {
		struct field_var *field_var = field_vars[i];
		struct hist_field *var = field_var->var;
		struct hist_field *val = field_var->val;

		var_val = val->fn(val, elt, rbe, rec);
		var_idx = var->var.idx;

		if (val->flags & HIST_FIELD_FL_STRING) {
			char *str = elt_data->field_var_str[j++];
			char *val_str = (char *)(uintptr_t)var_val;

			strscpy(str, val_str, STR_VAR_LEN_MAX);
			var_val = (u64)(uintptr_t)str;
		}
		tracing_map_set_var(elt, var_idx, var_val);
	}
}

static void update_field_vars(struct hist_trigger_data *hist_data,
			      struct tracing_map_elt *elt,
			      struct ring_buffer_event *rbe,
			      void *rec)
{
	__update_field_vars(elt, rbe, rec, hist_data->field_vars,
			    hist_data->n_field_vars, 0);
}

static void update_max_vars(struct hist_trigger_data *hist_data,
			    struct tracing_map_elt *elt,
			    struct ring_buffer_event *rbe,
			    void *rec)
{
	__update_field_vars(elt, rbe, rec, hist_data->max_vars,
			    hist_data->n_max_vars, hist_data->n_field_var_str);
}

static struct hist_field *create_var(struct hist_trigger_data *hist_data,
				     struct trace_event_file *file,
				     char *name, int size, const char *type)
{
	struct hist_field *var;
	int idx;

	if (find_var(hist_data, file, name) && !hist_data->remove) {
		var = ERR_PTR(-EINVAL);
		goto out;
	}

	var = kzalloc(sizeof(struct hist_field), GFP_KERNEL);
	if (!var) {
		var = ERR_PTR(-ENOMEM);
		goto out;
	}

	idx = tracing_map_add_var(hist_data->map);
	if (idx < 0) {
		kfree(var);
		var = ERR_PTR(-EINVAL);
		goto out;
	}

	var->flags = HIST_FIELD_FL_VAR;
	var->var.idx = idx;
	var->var.hist_data = var->hist_data = hist_data;
	var->size = size;
	var->var.name = kstrdup(name, GFP_KERNEL);
	var->type = kstrdup(type, GFP_KERNEL);
	if (!var->var.name || !var->type) {
		kfree(var->var.name);
		kfree(var->type);
		kfree(var);
		var = ERR_PTR(-ENOMEM);
	}
 out:
	return var;
}

static struct field_var *create_field_var(struct hist_trigger_data *hist_data,
					  struct trace_event_file *file,
					  char *field_name)
{
	struct hist_field *val = NULL, *var = NULL;
	unsigned long flags = HIST_FIELD_FL_VAR;
	struct field_var *field_var;
	int ret = 0;

	if (hist_data->n_field_vars >= SYNTH_FIELDS_MAX) {
		hist_err("Too many field variables defined: ", field_name);
		ret = -EINVAL;
		goto err;
	}

	val = parse_atom(hist_data, file, field_name, &flags, NULL);
	if (IS_ERR(val)) {
		hist_err("Couldn't parse field variable: ", field_name);
		ret = PTR_ERR(val);
		goto err;
	}

	var = create_var(hist_data, file, field_name, val->size, val->type);
	if (IS_ERR(var)) {
		hist_err("Couldn't create or find variable: ", field_name);
		kfree(val);
		ret = PTR_ERR(var);
		goto err;
	}

	field_var = kzalloc(sizeof(struct field_var), GFP_KERNEL);
	if (!field_var) {
		kfree(val);
		kfree(var);
		ret =  -ENOMEM;
		goto err;
	}

	field_var->var = var;
	field_var->val = val;
 out:
	return field_var;
 err:
	field_var = ERR_PTR(ret);
	goto out;
}

/**
 * create_target_field_var - Automatically create a variable for a field
 * @target_hist_data: The target hist trigger
 * @subsys_name: Optional subsystem name
 * @event_name: Optional event name
 * @var_name: The name of the field (and the resulting variable)
 *
 * Hist trigger actions fetch data from variables, not directly from
 * events.  However, for convenience, users are allowed to directly
 * specify an event field in an action, which will be automatically
 * converted into a variable on their behalf.

 * This function creates a field variable with the name var_name on
 * the hist trigger currently being defined on the target event.  If
 * subsys_name and event_name are specified, this function simply
 * verifies that they do in fact match the target event subsystem and
 * event name.
 *
 * Return: The variable created for the field.
 */
static struct field_var *
create_target_field_var(struct hist_trigger_data *target_hist_data,
			char *subsys_name, char *event_name, char *var_name)
{
	struct trace_event_file *file = target_hist_data->event_file;

	if (subsys_name) {
		struct trace_event_call *call;

		if (!event_name)
			return NULL;

		call = file->event_call;

		if (strcmp(subsys_name, call->class->system) != 0)
			return NULL;

		if (strcmp(event_name, trace_event_name(call)) != 0)
			return NULL;
	}

	return create_field_var(target_hist_data, file, var_name);
}

static void onmax_print(struct seq_file *m,
			struct hist_trigger_data *hist_data,
			struct tracing_map_elt *elt,
			struct action_data *data)
{
	unsigned int i, save_var_idx, max_idx = data->onmax.max_var->var.idx;

	seq_printf(m, "\n\tmax: %10llu", tracing_map_read_var(elt, max_idx));

	for (i = 0; i < hist_data->n_max_vars; i++) {
		struct hist_field *save_val = hist_data->max_vars[i]->val;
		struct hist_field *save_var = hist_data->max_vars[i]->var;
		u64 val;

		save_var_idx = save_var->var.idx;

		val = tracing_map_read_var(elt, save_var_idx);

		if (save_val->flags & HIST_FIELD_FL_STRING) {
			seq_printf(m, "  %s: %-32s", save_var->var.name,
				   (char *)(uintptr_t)(val));
		} else
			seq_printf(m, "  %s: %10llu", save_var->var.name, val);
	}
}

static void onmax_save(struct hist_trigger_data *hist_data,
		       struct tracing_map_elt *elt, void *rec,
		       struct ring_buffer_event *rbe,
		       struct action_data *data, u64 *var_ref_vals)
{
	unsigned int max_idx = data->onmax.max_var->var.idx;
	unsigned int max_var_ref_idx = data->onmax.max_var_ref_idx;

	u64 var_val, max_val;

	var_val = var_ref_vals[max_var_ref_idx];
	max_val = tracing_map_read_var(elt, max_idx);

	if (var_val <= max_val)
		return;

	tracing_map_set_var(elt, max_idx, var_val);

	update_max_vars(hist_data, elt, rbe, rec);
}

static void onmax_destroy(struct action_data *data)
{
	unsigned int i;

	destroy_hist_field(data->onmax.max_var, 0);
	destroy_hist_field(data->onmax.var, 0);

	kfree(data->onmax.var_str);
	kfree(data->onmax.fn_name);

	for (i = 0; i < data->n_params; i++)
		kfree(data->params[i]);

	kfree(data);
}

static int onmax_create(struct hist_trigger_data *hist_data,
			struct action_data *data)
{
	struct trace_event_file *file = hist_data->event_file;
	struct hist_field *var_field, *ref_field, *max_var;
	unsigned int var_ref_idx = hist_data->n_var_refs;
	struct field_var *field_var;
	char *onmax_var_str, *param;
	unsigned long flags;
	unsigned int i;
	int ret = 0;

	onmax_var_str = data->onmax.var_str;
	if (onmax_var_str[0] != '$') {
		hist_err("onmax: For onmax(x), x must be a variable: ", onmax_var_str);
		return -EINVAL;
	}
	onmax_var_str++;

	var_field = find_target_event_var(hist_data, NULL, NULL, onmax_var_str);
	if (!var_field) {
		hist_err("onmax: Couldn't find onmax variable: ", onmax_var_str);
		return -EINVAL;
	}

	flags = HIST_FIELD_FL_VAR_REF;
	ref_field = create_hist_field(hist_data, NULL, flags, NULL);
	if (!ref_field)
		return -ENOMEM;

	if (init_var_ref(ref_field, var_field, NULL, NULL)) {
		destroy_hist_field(ref_field, 0);
		ret = -ENOMEM;
		goto out;
	}
	hist_data->var_refs[hist_data->n_var_refs] = ref_field;
	ref_field->var_ref_idx = hist_data->n_var_refs++;
	data->onmax.var = ref_field;

	data->fn = onmax_save;
	data->onmax.max_var_ref_idx = var_ref_idx;
	max_var = create_var(hist_data, file, "max", sizeof(u64), "u64");
	if (IS_ERR(max_var)) {
		hist_err("onmax: Couldn't create onmax variable: ", "max");
		ret = PTR_ERR(max_var);
		goto out;
	}
	data->onmax.max_var = max_var;

	for (i = 0; i < data->n_params; i++) {
		param = kstrdup(data->params[i], GFP_KERNEL);
		if (!param) {
			ret = -ENOMEM;
			goto out;
		}

		field_var = create_target_field_var(hist_data, NULL, NULL, param);
		if (IS_ERR(field_var)) {
			hist_err("onmax: Couldn't create field variable: ", param);
			ret = PTR_ERR(field_var);
			kfree(param);
			goto out;
		}

		hist_data->max_vars[hist_data->n_max_vars++] = field_var;
		if (field_var->val->flags & HIST_FIELD_FL_STRING)
			hist_data->n_max_var_str++;

		kfree(param);
	}
 out:
	return ret;
}

static int parse_action_params(char *params, struct action_data *data)
{
	char *param, *saved_param;
	int ret = 0;

	while (params) {
		if (data->n_params >= SYNTH_FIELDS_MAX)
			goto out;

		param = strsep(&params, ",");
		if (!param) {
			ret = -EINVAL;
			goto out;
		}

		param = strstrip(param);
		if (strlen(param) < 2) {
			hist_err("Invalid action param: ", param);
			ret = -EINVAL;
			goto out;
		}

		saved_param = kstrdup(param, GFP_KERNEL);
		if (!saved_param) {
			ret = -ENOMEM;
			goto out;
		}

		data->params[data->n_params++] = saved_param;
	}
 out:
	return ret;
}

static struct action_data *onmax_parse(char *str)
{
	char *onmax_fn_name, *onmax_var_str;
	struct action_data *data;
	int ret = -EINVAL;

	data = kzalloc(sizeof(*data), GFP_KERNEL);
	if (!data)
		return ERR_PTR(-ENOMEM);

	onmax_var_str = strsep(&str, ")");
	if (!onmax_var_str || !str) {
		ret = -EINVAL;
		goto free;
	}

	data->onmax.var_str = kstrdup(onmax_var_str, GFP_KERNEL);
	if (!data->onmax.var_str) {
		ret = -ENOMEM;
		goto free;
	}

	strsep(&str, ".");
	if (!str)
		goto free;

	onmax_fn_name = strsep(&str, "(");
	if (!onmax_fn_name || !str)
		goto free;

	if (strncmp(onmax_fn_name, "save", strlen("save")) == 0) {
		char *params = strsep(&str, ")");

		if (!params) {
			ret = -EINVAL;
			goto free;
		}

		ret = parse_action_params(params, data);
		if (ret)
			goto free;
	} else
		goto free;

	data->onmax.fn_name = kstrdup(onmax_fn_name, GFP_KERNEL);
	if (!data->onmax.fn_name) {
		ret = -ENOMEM;
		goto free;
	}
 out:
	return data;
 free:
	onmax_destroy(data);
	data = ERR_PTR(ret);
	goto out;
}

static void onmatch_destroy(struct action_data *data)
{
	unsigned int i;

	mutex_lock(&synth_event_mutex);

	kfree(data->onmatch.match_event);
	kfree(data->onmatch.match_event_system);
	kfree(data->onmatch.synth_event_name);

	for (i = 0; i < data->n_params; i++)
		kfree(data->params[i]);

	if (data->onmatch.synth_event)
		data->onmatch.synth_event->ref--;

	kfree(data);

	mutex_unlock(&synth_event_mutex);
}

static void destroy_field_var(struct field_var *field_var)
{
	if (!field_var)
		return;

	destroy_hist_field(field_var->var, 0);
	destroy_hist_field(field_var->val, 0);

	kfree(field_var);
}

static void destroy_field_vars(struct hist_trigger_data *hist_data)
{
	unsigned int i;

	for (i = 0; i < hist_data->n_field_vars; i++)
		destroy_field_var(hist_data->field_vars[i]);
}

static void save_field_var(struct hist_trigger_data *hist_data,
			   struct field_var *field_var)
{
	hist_data->field_vars[hist_data->n_field_vars++] = field_var;

	if (field_var->val->flags & HIST_FIELD_FL_STRING)
		hist_data->n_field_var_str++;
}


static void destroy_synth_var_refs(struct hist_trigger_data *hist_data)
{
	unsigned int i;

	for (i = 0; i < hist_data->n_synth_var_refs; i++)
		destroy_hist_field(hist_data->synth_var_refs[i], 0);
}

static void save_synth_var_ref(struct hist_trigger_data *hist_data,
			 struct hist_field *var_ref)
{
	hist_data->synth_var_refs[hist_data->n_synth_var_refs++] = var_ref;

	hist_data->var_refs[hist_data->n_var_refs] = var_ref;
	var_ref->var_ref_idx = hist_data->n_var_refs++;
}

static int check_synth_field(struct synth_event *event,
			     struct hist_field *hist_field,
			     unsigned int field_pos)
{
	struct synth_field *field;

	if (field_pos >= event->n_fields)
		return -EINVAL;

	field = event->fields[field_pos];

	if (strcmp(field->type, hist_field->type) != 0)
		return -EINVAL;

	return 0;
}

static struct hist_field *
onmatch_find_var(struct hist_trigger_data *hist_data, struct action_data *data,
		 char *system, char *event, char *var)
{
	struct hist_field *hist_field;

	var++; /* skip '$' */

	hist_field = find_target_event_var(hist_data, system, event, var);
	if (!hist_field) {
		if (!system) {
			system = data->onmatch.match_event_system;
			event = data->onmatch.match_event;
		}

		hist_field = find_event_var(hist_data, system, event, var);
	}

	if (!hist_field)
		hist_err_event("onmatch: Couldn't find onmatch param: $", system, event, var);

	return hist_field;
}

static struct hist_field *
onmatch_create_field_var(struct hist_trigger_data *hist_data,
			 struct action_data *data, char *system,
			 char *event, char *var)
{
	struct hist_field *hist_field = NULL;
	struct field_var *field_var;

	/*
	 * First try to create a field var on the target event (the
	 * currently being defined).  This will create a variable for
	 * unqualified fields on the target event, or if qualified,
	 * target fields that have qualified names matching the target.
	 */
	field_var = create_target_field_var(hist_data, system, event, var);

	if (field_var && !IS_ERR(field_var)) {
		save_field_var(hist_data, field_var);
		hist_field = field_var->var;
	} else {
		field_var = NULL;
		/*
		 * If no explicit system.event is specfied, default to
		 * looking for fields on the onmatch(system.event.xxx)
		 * event.
		 */
		if (!system) {
			system = data->onmatch.match_event_system;
			event = data->onmatch.match_event;
		}

		/*
		 * At this point, we're looking at a field on another
		 * event.  Because we can't modify a hist trigger on
		 * another event to add a variable for a field, we need
		 * to create a new trigger on that event and create the
		 * variable at the same time.
		 */
		hist_field = create_field_var_hist(hist_data, system, event, var);
		if (IS_ERR(hist_field))
			goto free;
	}
 out:
	return hist_field;
 free:
	destroy_field_var(field_var);
	hist_field = NULL;
	goto out;
}

static int onmatch_create(struct hist_trigger_data *hist_data,
			  struct trace_event_file *file,
			  struct action_data *data)
{
	char *event_name, *param, *system = NULL;
	struct hist_field *hist_field, *var_ref;
	unsigned int i, var_ref_idx;
	unsigned int field_pos = 0;
	struct synth_event *event;
	int ret = 0;

	mutex_lock(&synth_event_mutex);
	event = find_synth_event(data->onmatch.synth_event_name);
	if (!event) {
		hist_err("onmatch: Couldn't find synthetic event: ", data->onmatch.synth_event_name);
		mutex_unlock(&synth_event_mutex);
		return -EINVAL;
	}
	event->ref++;
	mutex_unlock(&synth_event_mutex);

	var_ref_idx = hist_data->n_var_refs;

	for (i = 0; i < data->n_params; i++) {
		char *p;

		p = param = kstrdup(data->params[i], GFP_KERNEL);
		if (!param) {
			ret = -ENOMEM;
			goto err;
		}

		system = strsep(&param, ".");
		if (!param) {
			param = (char *)system;
			system = event_name = NULL;
		} else {
			event_name = strsep(&param, ".");
			if (!param) {
				kfree(p);
				ret = -EINVAL;
				goto err;
			}
		}

		if (param[0] == '$')
			hist_field = onmatch_find_var(hist_data, data, system,
						      event_name, param);
		else
			hist_field = onmatch_create_field_var(hist_data, data,
							      system,
							      event_name,
							      param);

		if (!hist_field) {
			kfree(p);
			ret = -EINVAL;
			goto err;
		}

		if (check_synth_field(event, hist_field, field_pos) == 0) {
			var_ref = create_var_ref(hist_field, system, event_name);
			if (!var_ref) {
				kfree(p);
				ret = -ENOMEM;
				goto err;
			}

			save_synth_var_ref(hist_data, var_ref);
			field_pos++;
			kfree(p);
			continue;
		}

		hist_err_event("onmatch: Param type doesn't match synthetic event field type: ",
			       system, event_name, param);
		kfree(p);
		ret = -EINVAL;
		goto err;
	}

	if (field_pos != event->n_fields) {
		hist_err("onmatch: Param count doesn't match synthetic event field count: ", event->name);
		ret = -EINVAL;
		goto err;
	}

	data->fn = action_trace;
	data->onmatch.synth_event = event;
	data->onmatch.var_ref_idx = var_ref_idx;
 out:
	return ret;
 err:
	mutex_lock(&synth_event_mutex);
	event->ref--;
	mutex_unlock(&synth_event_mutex);

	goto out;
}

static struct action_data *onmatch_parse(struct trace_array *tr, char *str)
{
	char *match_event, *match_event_system;
	char *synth_event_name, *params;
	struct action_data *data;
	int ret = -EINVAL;

	data = kzalloc(sizeof(*data), GFP_KERNEL);
	if (!data)
		return ERR_PTR(-ENOMEM);

	match_event = strsep(&str, ")");
	if (!match_event || !str) {
		hist_err("onmatch: Missing closing paren: ", match_event);
		goto free;
	}

	match_event_system = strsep(&match_event, ".");
	if (!match_event) {
		hist_err("onmatch: Missing subsystem for match event: ", match_event_system);
		goto free;
	}

	if (IS_ERR(event_file(tr, match_event_system, match_event))) {
		hist_err_event("onmatch: Invalid subsystem or event name: ",
			       match_event_system, match_event, NULL);
		goto free;
	}

	data->onmatch.match_event = kstrdup(match_event, GFP_KERNEL);
	if (!data->onmatch.match_event) {
		ret = -ENOMEM;
		goto free;
	}

	data->onmatch.match_event_system = kstrdup(match_event_system, GFP_KERNEL);
	if (!data->onmatch.match_event_system) {
		ret = -ENOMEM;
		goto free;
	}

	strsep(&str, ".");
	if (!str) {
		hist_err("onmatch: Missing . after onmatch(): ", str);
		goto free;
	}

	synth_event_name = strsep(&str, "(");
	if (!synth_event_name || !str) {
		hist_err("onmatch: Missing opening paramlist paren: ", synth_event_name);
		goto free;
	}

	data->onmatch.synth_event_name = kstrdup(synth_event_name, GFP_KERNEL);
	if (!data->onmatch.synth_event_name) {
		ret = -ENOMEM;
		goto free;
	}

	params = strsep(&str, ")");
	if (!params || !str || (str && strlen(str))) {
		hist_err("onmatch: Missing closing paramlist paren: ", params);
		goto free;
	}

	ret = parse_action_params(params, data);
	if (ret)
		goto free;
 out:
	return data;
 free:
	onmatch_destroy(data);
	data = ERR_PTR(ret);
	goto out;
}

static int create_hitcount_val(struct hist_trigger_data *hist_data)
{
	hist_data->fields[HITCOUNT_IDX] =
		create_hist_field(hist_data, NULL, HIST_FIELD_FL_HITCOUNT, NULL);
	if (!hist_data->fields[HITCOUNT_IDX])
		return -ENOMEM;

	hist_data->n_vals++;
	hist_data->n_fields++;

	if (WARN_ON(hist_data->n_vals > TRACING_MAP_VALS_MAX))
		return -EINVAL;

	return 0;
}

static int __create_val_field(struct hist_trigger_data *hist_data,
			      unsigned int val_idx,
			      struct trace_event_file *file,
			      char *var_name, char *field_str,
			      unsigned long flags)
{
	struct hist_field *hist_field;
	int ret = 0;

	hist_field = parse_expr(hist_data, file, field_str, flags, var_name, 0);
	if (IS_ERR(hist_field)) {
		ret = PTR_ERR(hist_field);
		goto out;
	}

	hist_data->fields[val_idx] = hist_field;

	++hist_data->n_vals;
	++hist_data->n_fields;

	if (WARN_ON(hist_data->n_vals > TRACING_MAP_VALS_MAX + TRACING_MAP_VARS_MAX))
		ret = -EINVAL;
 out:
	return ret;
}

static int create_val_field(struct hist_trigger_data *hist_data,
			    unsigned int val_idx,
			    struct trace_event_file *file,
			    char *field_str)
{
	if (WARN_ON(val_idx >= TRACING_MAP_VALS_MAX))
		return -EINVAL;

	return __create_val_field(hist_data, val_idx, file, NULL, field_str, 0);
}

static int create_var_field(struct hist_trigger_data *hist_data,
			    unsigned int val_idx,
			    struct trace_event_file *file,
			    char *var_name, char *expr_str)
{
	unsigned long flags = 0;

	if (WARN_ON(val_idx >= TRACING_MAP_VALS_MAX + TRACING_MAP_VARS_MAX))
		return -EINVAL;

	if (find_var(hist_data, file, var_name) && !hist_data->remove) {
		hist_err("Variable already defined: ", var_name);
		return -EINVAL;
	}

	flags |= HIST_FIELD_FL_VAR;
	hist_data->n_vars++;
	if (WARN_ON(hist_data->n_vars > TRACING_MAP_VARS_MAX))
		return -EINVAL;

	return __create_val_field(hist_data, val_idx, file, var_name, expr_str, flags);
}

static int create_val_fields(struct hist_trigger_data *hist_data,
			     struct trace_event_file *file)
{
	char *fields_str, *field_str;
	unsigned int i, j = 1;
	int ret;

	ret = create_hitcount_val(hist_data);
	if (ret)
		goto out;

	fields_str = hist_data->attrs->vals_str;
	if (!fields_str)
		goto out;

	strsep(&fields_str, "=");
	if (!fields_str)
		goto out;

	for (i = 0, j = 1; i < TRACING_MAP_VALS_MAX &&
		     j < TRACING_MAP_VALS_MAX; i++) {
		field_str = strsep(&fields_str, ",");
		if (!field_str)
			break;

		if (strcmp(field_str, "hitcount") == 0)
			continue;

		ret = create_val_field(hist_data, j++, file, field_str);
		if (ret)
			goto out;
	}

	if (fields_str && (strcmp(fields_str, "hitcount") != 0))
		ret = -EINVAL;
 out:
	return ret;
}

static int create_key_field(struct hist_trigger_data *hist_data,
			    unsigned int key_idx,
			    unsigned int key_offset,
			    struct trace_event_file *file,
			    char *field_str)
{
	struct hist_field *hist_field = NULL;

	unsigned long flags = 0;
	unsigned int key_size;
	int ret = 0;

	if (WARN_ON(key_idx >= HIST_FIELDS_MAX))
		return -EINVAL;

	flags |= HIST_FIELD_FL_KEY;

	if (strcmp(field_str, "stacktrace") == 0) {
		flags |= HIST_FIELD_FL_STACKTRACE;
		key_size = sizeof(unsigned long) * HIST_STACKTRACE_DEPTH;
		hist_field = create_hist_field(hist_data, NULL, flags, NULL);
	} else {
		hist_field = parse_expr(hist_data, file, field_str, flags,
					NULL, 0);
		if (IS_ERR(hist_field)) {
			ret = PTR_ERR(hist_field);
			goto out;
		}

		if (hist_field->flags & HIST_FIELD_FL_VAR_REF) {
			hist_err("Using variable references as keys not supported: ", field_str);
			destroy_hist_field(hist_field, 0);
			ret = -EINVAL;
			goto out;
		}

		key_size = hist_field->size;
	}

	hist_data->fields[key_idx] = hist_field;

	key_size = ALIGN(key_size, sizeof(u64));
	hist_data->fields[key_idx]->size = key_size;
	hist_data->fields[key_idx]->offset = key_offset;

	hist_data->key_size += key_size;

	if (hist_data->key_size > HIST_KEY_SIZE_MAX) {
		ret = -EINVAL;
		goto out;
	}

	hist_data->n_keys++;
	hist_data->n_fields++;

	if (WARN_ON(hist_data->n_keys > TRACING_MAP_KEYS_MAX))
		return -EINVAL;

	ret = key_size;
 out:
	return ret;
}

static int create_key_fields(struct hist_trigger_data *hist_data,
			     struct trace_event_file *file)
{
	unsigned int i, key_offset = 0, n_vals = hist_data->n_vals;
	char *fields_str, *field_str;
	int ret = -EINVAL;

	fields_str = hist_data->attrs->keys_str;
	if (!fields_str)
		goto out;

	strsep(&fields_str, "=");
	if (!fields_str)
		goto out;

	for (i = n_vals; i < n_vals + TRACING_MAP_KEYS_MAX; i++) {
		field_str = strsep(&fields_str, ",");
		if (!field_str)
			break;
		ret = create_key_field(hist_data, i, key_offset,
				       file, field_str);
		if (ret < 0)
			goto out;
		key_offset += ret;
	}
	if (fields_str) {
		ret = -EINVAL;
		goto out;
	}
	ret = 0;
 out:
	return ret;
}

static int create_var_fields(struct hist_trigger_data *hist_data,
			     struct trace_event_file *file)
{
	unsigned int i, j = hist_data->n_vals;
	int ret = 0;

	unsigned int n_vars = hist_data->attrs->var_defs.n_vars;

	for (i = 0; i < n_vars; i++) {
		char *var_name = hist_data->attrs->var_defs.name[i];
		char *expr = hist_data->attrs->var_defs.expr[i];

		ret = create_var_field(hist_data, j++, file, var_name, expr);
		if (ret)
			goto out;
	}
 out:
	return ret;
}

static void free_var_defs(struct hist_trigger_data *hist_data)
{
	unsigned int i;

	for (i = 0; i < hist_data->attrs->var_defs.n_vars; i++) {
		kfree(hist_data->attrs->var_defs.name[i]);
		kfree(hist_data->attrs->var_defs.expr[i]);
	}

	hist_data->attrs->var_defs.n_vars = 0;
}

static int parse_var_defs(struct hist_trigger_data *hist_data)
{
	char *s, *str, *var_name, *field_str;
	unsigned int i, j, n_vars = 0;
	int ret = 0;

	for (i = 0; i < hist_data->attrs->n_assignments; i++) {
		str = hist_data->attrs->assignment_str[i];
		for (j = 0; j < TRACING_MAP_VARS_MAX; j++) {
			field_str = strsep(&str, ",");
			if (!field_str)
				break;

			var_name = strsep(&field_str, "=");
			if (!var_name || !field_str) {
				hist_err("Malformed assignment: ", var_name);
				ret = -EINVAL;
				goto free;
			}

			if (n_vars == TRACING_MAP_VARS_MAX) {
				hist_err("Too many variables defined: ", var_name);
				ret = -EINVAL;
				goto free;
			}

			s = kstrdup(var_name, GFP_KERNEL);
			if (!s) {
				ret = -ENOMEM;
				goto free;
			}
			hist_data->attrs->var_defs.name[n_vars] = s;

			s = kstrdup(field_str, GFP_KERNEL);
			if (!s) {
				kfree(hist_data->attrs->var_defs.name[n_vars]);
				ret = -ENOMEM;
				goto free;
			}
			hist_data->attrs->var_defs.expr[n_vars++] = s;

			hist_data->attrs->var_defs.n_vars = n_vars;
		}
	}

	return ret;
 free:
	free_var_defs(hist_data);

	return ret;
}

static int create_hist_fields(struct hist_trigger_data *hist_data,
			      struct trace_event_file *file)
{
	int ret;

	ret = parse_var_defs(hist_data);
	if (ret)
		goto out;

	ret = create_val_fields(hist_data, file);
	if (ret)
		goto out;

	ret = create_var_fields(hist_data, file);
	if (ret)
		goto out;

	ret = create_key_fields(hist_data, file);
	if (ret)
		goto out;
 out:
	free_var_defs(hist_data);

	return ret;
}

static int is_descending(const char *str)
{
	if (!str)
		return 0;

	if (strcmp(str, "descending") == 0)
		return 1;

	if (strcmp(str, "ascending") == 0)
		return 0;

	return -EINVAL;
}

static int create_sort_keys(struct hist_trigger_data *hist_data)
{
	char *fields_str = hist_data->attrs->sort_key_str;
	struct tracing_map_sort_key *sort_key;
	int descending, ret = 0;
	unsigned int i, j, k;

	hist_data->n_sort_keys = 1; /* we always have at least one, hitcount */

	if (!fields_str)
		goto out;

	strsep(&fields_str, "=");
	if (!fields_str) {
		ret = -EINVAL;
		goto out;
	}

	for (i = 0; i < TRACING_MAP_SORT_KEYS_MAX; i++) {
		struct hist_field *hist_field;
		char *field_str, *field_name;
		const char *test_name;

		sort_key = &hist_data->sort_keys[i];

		field_str = strsep(&fields_str, ",");
		if (!field_str) {
			if (i == 0)
				ret = -EINVAL;
			break;
		}

		if ((i == TRACING_MAP_SORT_KEYS_MAX - 1) && fields_str) {
			ret = -EINVAL;
			break;
		}

		field_name = strsep(&field_str, ".");
		if (!field_name) {
			ret = -EINVAL;
			break;
		}

		if (strcmp(field_name, "hitcount") == 0) {
			descending = is_descending(field_str);
			if (descending < 0) {
				ret = descending;
				break;
			}
			sort_key->descending = descending;
			continue;
		}

		for (j = 1, k = 1; j < hist_data->n_fields; j++) {
			unsigned int idx;

			hist_field = hist_data->fields[j];
			if (hist_field->flags & HIST_FIELD_FL_VAR)
				continue;

			idx = k++;

			test_name = hist_field_name(hist_field, 0);

			if (strcmp(field_name, test_name) == 0) {
				sort_key->field_idx = idx;
				descending = is_descending(field_str);
				if (descending < 0) {
					ret = descending;
					goto out;
				}
				sort_key->descending = descending;
				break;
			}
		}
		if (j == hist_data->n_fields) {
			ret = -EINVAL;
			break;
		}
	}

	hist_data->n_sort_keys = i;
 out:
	return ret;
}

static void destroy_actions(struct hist_trigger_data *hist_data)
{
	unsigned int i;

	for (i = 0; i < hist_data->n_actions; i++) {
		struct action_data *data = hist_data->actions[i];

		if (data->fn == action_trace)
			onmatch_destroy(data);
		else if (data->fn == onmax_save)
			onmax_destroy(data);
		else
			kfree(data);
	}
}

static int parse_actions(struct hist_trigger_data *hist_data)
{
	struct trace_array *tr = hist_data->event_file->tr;
	struct action_data *data;
	unsigned int i;
	int ret = 0;
	char *str;

	for (i = 0; i < hist_data->attrs->n_actions; i++) {
		str = hist_data->attrs->action_str[i];

		if (strncmp(str, "onmatch(", strlen("onmatch(")) == 0) {
			char *action_str = str + strlen("onmatch(");

			data = onmatch_parse(tr, action_str);
			if (IS_ERR(data)) {
				ret = PTR_ERR(data);
				break;
			}
			data->fn = action_trace;
		} else if (strncmp(str, "onmax(", strlen("onmax(")) == 0) {
			char *action_str = str + strlen("onmax(");

			data = onmax_parse(action_str);
			if (IS_ERR(data)) {
				ret = PTR_ERR(data);
				break;
			}
			data->fn = onmax_save;
		} else {
			ret = -EINVAL;
			break;
		}

		hist_data->actions[hist_data->n_actions++] = data;
	}

	return ret;
}

static int create_actions(struct hist_trigger_data *hist_data,
			  struct trace_event_file *file)
{
	struct action_data *data;
	unsigned int i;
	int ret = 0;

	for (i = 0; i < hist_data->attrs->n_actions; i++) {
		data = hist_data->actions[i];

		if (data->fn == action_trace) {
			ret = onmatch_create(hist_data, file, data);
			if (ret)
				return ret;
		} else if (data->fn == onmax_save) {
			ret = onmax_create(hist_data, data);
			if (ret)
				return ret;
		}
	}

	return ret;
}

static void print_actions(struct seq_file *m,
			  struct hist_trigger_data *hist_data,
			  struct tracing_map_elt *elt)
{
	unsigned int i;

	for (i = 0; i < hist_data->n_actions; i++) {
		struct action_data *data = hist_data->actions[i];

		if (data->fn == onmax_save)
			onmax_print(m, hist_data, elt, data);
	}
}

static void print_onmax_spec(struct seq_file *m,
			     struct hist_trigger_data *hist_data,
			     struct action_data *data)
{
	unsigned int i;

	seq_puts(m, ":onmax(");
	seq_printf(m, "%s", data->onmax.var_str);
	seq_printf(m, ").%s(", data->onmax.fn_name);

	for (i = 0; i < hist_data->n_max_vars; i++) {
		seq_printf(m, "%s", hist_data->max_vars[i]->var->var.name);
		if (i < hist_data->n_max_vars - 1)
			seq_puts(m, ",");
	}
	seq_puts(m, ")");
}

static void print_onmatch_spec(struct seq_file *m,
			       struct hist_trigger_data *hist_data,
			       struct action_data *data)
{
	unsigned int i;

	seq_printf(m, ":onmatch(%s.%s).", data->onmatch.match_event_system,
		   data->onmatch.match_event);

	seq_printf(m, "%s(", data->onmatch.synth_event->name);

	for (i = 0; i < data->n_params; i++) {
		if (i)
			seq_puts(m, ",");
		seq_printf(m, "%s", data->params[i]);
	}

	seq_puts(m, ")");
}

static bool actions_match(struct hist_trigger_data *hist_data,
			  struct hist_trigger_data *hist_data_test)
{
	unsigned int i, j;

	if (hist_data->n_actions != hist_data_test->n_actions)
		return false;

	for (i = 0; i < hist_data->n_actions; i++) {
		struct action_data *data = hist_data->actions[i];
		struct action_data *data_test = hist_data_test->actions[i];

		if (data->fn != data_test->fn)
			return false;

		if (data->n_params != data_test->n_params)
			return false;

		for (j = 0; j < data->n_params; j++) {
			if (strcmp(data->params[j], data_test->params[j]) != 0)
				return false;
		}

		if (data->fn == action_trace) {
			if (strcmp(data->onmatch.synth_event_name,
				   data_test->onmatch.synth_event_name) != 0)
				return false;
			if (strcmp(data->onmatch.match_event_system,
				   data_test->onmatch.match_event_system) != 0)
				return false;
			if (strcmp(data->onmatch.match_event,
				   data_test->onmatch.match_event) != 0)
				return false;
		} else if (data->fn == onmax_save) {
			if (strcmp(data->onmax.var_str,
				   data_test->onmax.var_str) != 0)
				return false;
			if (strcmp(data->onmax.fn_name,
				   data_test->onmax.fn_name) != 0)
				return false;
		}
	}

	return true;
}


static void print_actions_spec(struct seq_file *m,
			       struct hist_trigger_data *hist_data)
{
	unsigned int i;

	for (i = 0; i < hist_data->n_actions; i++) {
		struct action_data *data = hist_data->actions[i];

		if (data->fn == action_trace)
			print_onmatch_spec(m, hist_data, data);
		else if (data->fn == onmax_save)
			print_onmax_spec(m, hist_data, data);
	}
}

static void destroy_field_var_hists(struct hist_trigger_data *hist_data)
{
	unsigned int i;

	for (i = 0; i < hist_data->n_field_var_hists; i++) {
		kfree(hist_data->field_var_hists[i]->cmd);
		kfree(hist_data->field_var_hists[i]);
	}
}

static void destroy_hist_data(struct hist_trigger_data *hist_data)
{
	if (!hist_data)
		return;

	destroy_hist_trigger_attrs(hist_data->attrs);
	destroy_hist_fields(hist_data);
	tracing_map_destroy(hist_data->map);

	destroy_actions(hist_data);
	destroy_field_vars(hist_data);
	destroy_field_var_hists(hist_data);
	destroy_synth_var_refs(hist_data);

	kfree(hist_data);
}

static int create_tracing_map_fields(struct hist_trigger_data *hist_data)
{
	struct tracing_map *map = hist_data->map;
	struct ftrace_event_field *field;
	struct hist_field *hist_field;
	int i, idx;

	for_each_hist_field(i, hist_data) {
		hist_field = hist_data->fields[i];
		if (hist_field->flags & HIST_FIELD_FL_KEY) {
			tracing_map_cmp_fn_t cmp_fn;

			field = hist_field->field;

			if (hist_field->flags & HIST_FIELD_FL_STACKTRACE)
				cmp_fn = tracing_map_cmp_none;
			else if (!field)
				cmp_fn = tracing_map_cmp_num(hist_field->size,
							     hist_field->is_signed);
			else if (is_string_field(field))
				cmp_fn = tracing_map_cmp_string;
			else
				cmp_fn = tracing_map_cmp_num(field->size,
							     field->is_signed);
			idx = tracing_map_add_key_field(map,
							hist_field->offset,
							cmp_fn);
		} else if (!(hist_field->flags & HIST_FIELD_FL_VAR))
			idx = tracing_map_add_sum_field(map);

		if (idx < 0)
			return idx;

		if (hist_field->flags & HIST_FIELD_FL_VAR) {
			idx = tracing_map_add_var(map);
			if (idx < 0)
				return idx;
			hist_field->var.idx = idx;
			hist_field->var.hist_data = hist_data;
		}
	}

	return 0;
}

static struct hist_trigger_data *
create_hist_data(unsigned int map_bits,
		 struct hist_trigger_attrs *attrs,
		 struct trace_event_file *file,
		 bool remove)
{
	const struct tracing_map_ops *map_ops = NULL;
	struct hist_trigger_data *hist_data;
	int ret = 0;

	hist_data = kzalloc(sizeof(*hist_data), GFP_KERNEL);
	if (!hist_data)
		return ERR_PTR(-ENOMEM);

	hist_data->attrs = attrs;
	hist_data->remove = remove;
	hist_data->event_file = file;

	ret = parse_actions(hist_data);
	if (ret)
		goto free;

	ret = create_hist_fields(hist_data, file);
	if (ret)
		goto free;

	ret = create_sort_keys(hist_data);
	if (ret)
		goto free;

	map_ops = &hist_trigger_elt_data_ops;

	hist_data->map = tracing_map_create(map_bits, hist_data->key_size,
					    map_ops, hist_data);
	if (IS_ERR(hist_data->map)) {
		ret = PTR_ERR(hist_data->map);
		hist_data->map = NULL;
		goto free;
	}

	ret = create_tracing_map_fields(hist_data);
	if (ret)
		goto free;
 out:
	return hist_data;
 free:
	hist_data->attrs = NULL;

	destroy_hist_data(hist_data);

	hist_data = ERR_PTR(ret);

	goto out;
}

static void hist_trigger_elt_update(struct hist_trigger_data *hist_data,
				    struct tracing_map_elt *elt, void *rec,
				    struct ring_buffer_event *rbe,
				    u64 *var_ref_vals)
{
	struct hist_elt_data *elt_data;
	struct hist_field *hist_field;
	unsigned int i, var_idx;
	u64 hist_val;

	elt_data = elt->private_data;
	elt_data->var_ref_vals = var_ref_vals;

	for_each_hist_val_field(i, hist_data) {
		hist_field = hist_data->fields[i];
		hist_val = hist_field->fn(hist_field, elt, rbe, rec);
		if (hist_field->flags & HIST_FIELD_FL_VAR) {
			var_idx = hist_field->var.idx;
			tracing_map_set_var(elt, var_idx, hist_val);
			continue;
		}
		tracing_map_update_sum(elt, i, hist_val);
	}

	for_each_hist_key_field(i, hist_data) {
		hist_field = hist_data->fields[i];
		if (hist_field->flags & HIST_FIELD_FL_VAR) {
			hist_val = hist_field->fn(hist_field, elt, rbe, rec);
			var_idx = hist_field->var.idx;
			tracing_map_set_var(elt, var_idx, hist_val);
		}
	}

	update_field_vars(hist_data, elt, rbe, rec);
}

static inline void add_to_key(char *compound_key, void *key,
			      struct hist_field *key_field, void *rec)
{
	size_t size = key_field->size;

	if (key_field->flags & HIST_FIELD_FL_STRING) {
		struct ftrace_event_field *field;

		field = key_field->field;
		if (field->filter_type == FILTER_DYN_STRING)
			size = *(u32 *)(rec + field->offset) >> 16;
		else if (field->filter_type == FILTER_PTR_STRING)
			size = strlen(key);
		else if (field->filter_type == FILTER_STATIC_STRING)
			size = field->size;

		/* ensure NULL-termination */
		if (size > key_field->size - 1)
			size = key_field->size - 1;
	}

	memcpy(compound_key + key_field->offset, key, size);
}

static void
hist_trigger_actions(struct hist_trigger_data *hist_data,
		     struct tracing_map_elt *elt, void *rec,
		     struct ring_buffer_event *rbe, u64 *var_ref_vals)
{
	struct action_data *data;
	unsigned int i;

	for (i = 0; i < hist_data->n_actions; i++) {
		data = hist_data->actions[i];
		data->fn(hist_data, elt, rec, rbe, data, var_ref_vals);
	}
}

static void event_hist_trigger(struct event_trigger_data *data, void *rec,
			       struct ring_buffer_event *rbe)
{
	struct hist_trigger_data *hist_data = data->private_data;
	bool use_compound_key = (hist_data->n_keys > 1);
	unsigned long entries[HIST_STACKTRACE_DEPTH];
	u64 var_ref_vals[TRACING_MAP_VARS_MAX];
	char compound_key[HIST_KEY_SIZE_MAX];
	struct tracing_map_elt *elt = NULL;
	struct stack_trace stacktrace;
	struct hist_field *key_field;
	u64 field_contents;
	void *key = NULL;
	unsigned int i;

	memset(compound_key, 0, hist_data->key_size);

	for_each_hist_key_field(i, hist_data) {
		key_field = hist_data->fields[i];

		if (key_field->flags & HIST_FIELD_FL_STACKTRACE) {
			stacktrace.max_entries = HIST_STACKTRACE_DEPTH;
			stacktrace.entries = entries;
			stacktrace.nr_entries = 0;
			stacktrace.skip = HIST_STACKTRACE_SKIP;

			memset(stacktrace.entries, 0, HIST_STACKTRACE_SIZE);
			save_stack_trace(&stacktrace);

			key = entries;
		} else {
			field_contents = key_field->fn(key_field, elt, rbe, rec);
			if (key_field->flags & HIST_FIELD_FL_STRING) {
				key = (void *)(unsigned long)field_contents;
				use_compound_key = true;
			} else
				key = (void *)&field_contents;
		}

		if (use_compound_key)
			add_to_key(compound_key, key, key_field, rec);
	}

	if (use_compound_key)
		key = compound_key;

	if (hist_data->n_var_refs &&
	    !resolve_var_refs(hist_data, key, var_ref_vals, false))
		return;

	elt = tracing_map_insert(hist_data->map, key);
	if (!elt)
		return;

	hist_trigger_elt_update(hist_data, elt, rec, rbe, var_ref_vals);

	if (resolve_var_refs(hist_data, key, var_ref_vals, true))
		hist_trigger_actions(hist_data, elt, rec, rbe, var_ref_vals);
}

static void hist_trigger_stacktrace_print(struct seq_file *m,
					  unsigned long *stacktrace_entries,
					  unsigned int max_entries)
{
	char str[KSYM_SYMBOL_LEN];
	unsigned int spaces = 8;
	unsigned int i;

	for (i = 0; i < max_entries; i++) {
		if (stacktrace_entries[i] == ULONG_MAX)
			return;

		seq_printf(m, "%*c", 1 + spaces, ' ');
		sprint_symbol(str, stacktrace_entries[i]);
		seq_printf(m, "%s\n", str);
	}
}

static void
hist_trigger_entry_print(struct seq_file *m,
			 struct hist_trigger_data *hist_data, void *key,
			 struct tracing_map_elt *elt)
{
	struct hist_field *key_field;
	char str[KSYM_SYMBOL_LEN];
	bool multiline = false;
	const char *field_name;
	unsigned int i;
	u64 uval;

	seq_puts(m, "{ ");

	for_each_hist_key_field(i, hist_data) {
		key_field = hist_data->fields[i];

		if (i > hist_data->n_vals)
			seq_puts(m, ", ");

		field_name = hist_field_name(key_field, 0);

		if (key_field->flags & HIST_FIELD_FL_HEX) {
			uval = *(u64 *)(key + key_field->offset);
			seq_printf(m, "%s: %llx", field_name, uval);
		} else if (key_field->flags & HIST_FIELD_FL_SYM) {
			uval = *(u64 *)(key + key_field->offset);
			sprint_symbol_no_offset(str, uval);
			seq_printf(m, "%s: [%llx] %-45s", field_name,
				   uval, str);
		} else if (key_field->flags & HIST_FIELD_FL_SYM_OFFSET) {
			uval = *(u64 *)(key + key_field->offset);
			sprint_symbol(str, uval);
			seq_printf(m, "%s: [%llx] %-55s", field_name,
				   uval, str);
		} else if (key_field->flags & HIST_FIELD_FL_EXECNAME) {
			struct hist_elt_data *elt_data = elt->private_data;
			char *comm;

			if (WARN_ON_ONCE(!elt_data))
				return;

			comm = elt_data->comm;

			uval = *(u64 *)(key + key_field->offset);
			seq_printf(m, "%s: %-16s[%10llu]", field_name,
				   comm, uval);
		} else if (key_field->flags & HIST_FIELD_FL_SYSCALL) {
			const char *syscall_name;

			uval = *(u64 *)(key + key_field->offset);
			syscall_name = get_syscall_name(uval);
			if (!syscall_name)
				syscall_name = "unknown_syscall";

			seq_printf(m, "%s: %-30s[%3llu]", field_name,
				   syscall_name, uval);
		} else if (key_field->flags & HIST_FIELD_FL_STACKTRACE) {
			seq_puts(m, "stacktrace:\n");
			hist_trigger_stacktrace_print(m,
						      key + key_field->offset,
						      HIST_STACKTRACE_DEPTH);
			multiline = true;
		} else if (key_field->flags & HIST_FIELD_FL_LOG2) {
			seq_printf(m, "%s: ~ 2^%-2llu", field_name,
				   *(u64 *)(key + key_field->offset));
		} else if (key_field->flags & HIST_FIELD_FL_STRING) {
			seq_printf(m, "%s: %-50s", field_name,
				   (char *)(key + key_field->offset));
		} else {
			uval = *(u64 *)(key + key_field->offset);
			seq_printf(m, "%s: %10llu", field_name, uval);
		}
	}

	if (!multiline)
		seq_puts(m, " ");

	seq_puts(m, "}");

	seq_printf(m, " hitcount: %10llu",
		   tracing_map_read_sum(elt, HITCOUNT_IDX));

	for (i = 1; i < hist_data->n_vals; i++) {
		field_name = hist_field_name(hist_data->fields[i], 0);

		if (hist_data->fields[i]->flags & HIST_FIELD_FL_VAR ||
		    hist_data->fields[i]->flags & HIST_FIELD_FL_EXPR)
			continue;

		if (hist_data->fields[i]->flags & HIST_FIELD_FL_HEX) {
			seq_printf(m, "  %s: %10llx", field_name,
				   tracing_map_read_sum(elt, i));
		} else {
			seq_printf(m, "  %s: %10llu", field_name,
				   tracing_map_read_sum(elt, i));
		}
	}

	print_actions(m, hist_data, elt);

	seq_puts(m, "\n");
}

static int print_entries(struct seq_file *m,
			 struct hist_trigger_data *hist_data)
{
	struct tracing_map_sort_entry **sort_entries = NULL;
	struct tracing_map *map = hist_data->map;
	int i, n_entries;

	n_entries = tracing_map_sort_entries(map, hist_data->sort_keys,
					     hist_data->n_sort_keys,
					     &sort_entries);
	if (n_entries < 0)
		return n_entries;

	for (i = 0; i < n_entries; i++)
		hist_trigger_entry_print(m, hist_data,
					 sort_entries[i]->key,
					 sort_entries[i]->elt);

	tracing_map_destroy_sort_entries(sort_entries, n_entries);

	return n_entries;
}

static void hist_trigger_show(struct seq_file *m,
			      struct event_trigger_data *data, int n)
{
	struct hist_trigger_data *hist_data;
	int n_entries, ret = 0;

	if (n > 0)
		seq_puts(m, "\n\n");

	seq_puts(m, "# event histogram\n#\n# trigger info: ");
	data->ops->print(m, data->ops, data);
	seq_puts(m, "#\n\n");

	hist_data = data->private_data;
	n_entries = print_entries(m, hist_data);
	if (n_entries < 0) {
		ret = n_entries;
		n_entries = 0;
	}

	seq_printf(m, "\nTotals:\n    Hits: %llu\n    Entries: %u\n    Dropped: %llu\n",
		   (u64)atomic64_read(&hist_data->map->hits),
		   n_entries, (u64)atomic64_read(&hist_data->map->drops));
}

static int hist_show(struct seq_file *m, void *v)
{
	struct event_trigger_data *data;
	struct trace_event_file *event_file;
	int n = 0, ret = 0;

	mutex_lock(&event_mutex);

	event_file = event_file_data(m->private);
	if (unlikely(!event_file)) {
		ret = -ENODEV;
		goto out_unlock;
	}

	list_for_each_entry_rcu(data, &event_file->triggers, list) {
		if (data->cmd_ops->trigger_type == ETT_EVENT_HIST)
			hist_trigger_show(m, data, n++);
	}

	if (have_hist_err()) {
		seq_printf(m, "\nERROR: %s\n", hist_err_str);
		seq_printf(m, "  Last command: %s\n", last_hist_cmd);
	}

 out_unlock:
	mutex_unlock(&event_mutex);

	return ret;
}

static int event_hist_open(struct inode *inode, struct file *file)
{
	return single_open(file, hist_show, file);
}

const struct file_operations event_hist_fops = {
	.open = event_hist_open,
	.read = seq_read,
	.llseek = seq_lseek,
	.release = single_release,
};

static void hist_field_print(struct seq_file *m, struct hist_field *hist_field)
{
	const char *field_name = hist_field_name(hist_field, 0);

	if (hist_field->var.name)
		seq_printf(m, "%s=", hist_field->var.name);

	if (hist_field->flags & HIST_FIELD_FL_CPU)
		seq_puts(m, "cpu");
	else if (field_name) {
		if (hist_field->flags & HIST_FIELD_FL_VAR_REF ||
		    hist_field->flags & HIST_FIELD_FL_ALIAS)
			seq_putc(m, '$');
		seq_printf(m, "%s", field_name);
	} else if (hist_field->flags & HIST_FIELD_FL_TIMESTAMP)
		seq_puts(m, "common_timestamp");
}

static int event_hist_trigger_print(struct seq_file *m,
				    struct event_trigger_ops *ops,
				    struct event_trigger_data *data)
{
	struct hist_trigger_data *hist_data = data->private_data;
	struct hist_field *field;
	bool have_var = false;
	unsigned int i;

	seq_puts(m, "hist:");

	if (data->name)
		seq_printf(m, "%s:", data->name);

	seq_puts(m, "keys=");

	for_each_hist_key_field(i, hist_data) {
		field = hist_data->fields[i];

		if (i > hist_data->n_vals)
			seq_puts(m, ",");

		if (field->flags & HIST_FIELD_FL_STACKTRACE)
			seq_puts(m, "stacktrace");
		else
			hist_field_print(m, field);
	}

	seq_puts(m, ":vals=");

	for_each_hist_val_field(i, hist_data) {
		field = hist_data->fields[i];
		if (field->flags & HIST_FIELD_FL_VAR) {
			have_var = true;
			continue;
		}

		if (i == HITCOUNT_IDX)
			seq_puts(m, "hitcount");
		else {
			seq_puts(m, ",");
			hist_field_print(m, field);
		}
	}

	if (have_var) {
		unsigned int n = 0;

		seq_puts(m, ":");

		for_each_hist_val_field(i, hist_data) {
			field = hist_data->fields[i];

			if (field->flags & HIST_FIELD_FL_VAR) {
				if (n++)
					seq_puts(m, ",");
				hist_field_print(m, field);
			}
		}
	}

	seq_puts(m, ":sort=");

	for (i = 0; i < hist_data->n_sort_keys; i++) {
		struct tracing_map_sort_key *sort_key;
		unsigned int idx, first_key_idx;

		/* skip VAR vals */
		first_key_idx = hist_data->n_vals - hist_data->n_vars;

		sort_key = &hist_data->sort_keys[i];
		idx = sort_key->field_idx;

		if (WARN_ON(idx >= HIST_FIELDS_MAX))
			return -EINVAL;

		if (i > 0)
			seq_puts(m, ",");

		if (idx == HITCOUNT_IDX)
			seq_puts(m, "hitcount");
		else {
			if (idx >= first_key_idx)
				idx += hist_data->n_vars;
			hist_field_print(m, hist_data->fields[idx]);
		}

		if (sort_key->descending)
			seq_puts(m, ".descending");
	}
	seq_printf(m, ":size=%u", (1 << hist_data->map->map_bits));
	if (hist_data->enable_timestamps)
		seq_printf(m, ":clock=%s", hist_data->attrs->clock);

	print_actions_spec(m, hist_data);

	if (data->filter_str)
		seq_printf(m, " if %s", data->filter_str);

	if (data->paused)
		seq_puts(m, " [paused]");
	else
		seq_puts(m, " [active]");

	seq_putc(m, '\n');

	return 0;
}

static int event_hist_trigger_init(struct event_trigger_ops *ops,
				   struct event_trigger_data *data)
{
	struct hist_trigger_data *hist_data = data->private_data;

	if (!data->ref && hist_data->attrs->name)
		save_named_trigger(hist_data->attrs->name, data);

	data->ref++;

	return 0;
}

static void unregister_field_var_hists(struct hist_trigger_data *hist_data)
{
	struct trace_event_file *file;
	unsigned int i;
	char *cmd;
	int ret;

	for (i = 0; i < hist_data->n_field_var_hists; i++) {
		file = hist_data->field_var_hists[i]->hist_data->event_file;
		cmd = hist_data->field_var_hists[i]->cmd;
		ret = event_hist_trigger_func(&trigger_hist_cmd, file,
					      "!hist", "hist", cmd);
	}
}

static void event_hist_trigger_free(struct event_trigger_ops *ops,
				    struct event_trigger_data *data)
{
	struct hist_trigger_data *hist_data = data->private_data;

	if (WARN_ON_ONCE(data->ref <= 0))
		return;

	data->ref--;
	if (!data->ref) {
		if (data->name)
			del_named_trigger(data);

		trigger_data_free(data);

		remove_hist_vars(hist_data);

		unregister_field_var_hists(hist_data);

		destroy_hist_data(hist_data);
	}
}

static struct event_trigger_ops event_hist_trigger_ops = {
	.func			= event_hist_trigger,
	.print			= event_hist_trigger_print,
	.init			= event_hist_trigger_init,
	.free			= event_hist_trigger_free,
};

static int event_hist_trigger_named_init(struct event_trigger_ops *ops,
					 struct event_trigger_data *data)
{
	data->ref++;

	save_named_trigger(data->named_data->name, data);

	event_hist_trigger_init(ops, data->named_data);

	return 0;
}

static void event_hist_trigger_named_free(struct event_trigger_ops *ops,
					  struct event_trigger_data *data)
{
	if (WARN_ON_ONCE(data->ref <= 0))
		return;

	event_hist_trigger_free(ops, data->named_data);

	data->ref--;
	if (!data->ref) {
		del_named_trigger(data);
		trigger_data_free(data);
	}
}

static struct event_trigger_ops event_hist_trigger_named_ops = {
	.func			= event_hist_trigger,
	.print			= event_hist_trigger_print,
	.init			= event_hist_trigger_named_init,
	.free			= event_hist_trigger_named_free,
};

static struct event_trigger_ops *event_hist_get_trigger_ops(char *cmd,
							    char *param)
{
	return &event_hist_trigger_ops;
}

static void hist_clear(struct event_trigger_data *data)
{
	struct hist_trigger_data *hist_data = data->private_data;

	if (data->name)
		pause_named_trigger(data);

	synchronize_sched();

	tracing_map_clear(hist_data->map);

	if (data->name)
		unpause_named_trigger(data);
}

static bool compatible_field(struct ftrace_event_field *field,
			     struct ftrace_event_field *test_field)
{
	if (field == test_field)
		return true;
	if (field == NULL || test_field == NULL)
		return false;
	if (strcmp(field->name, test_field->name) != 0)
		return false;
	if (strcmp(field->type, test_field->type) != 0)
		return false;
	if (field->size != test_field->size)
		return false;
	if (field->is_signed != test_field->is_signed)
		return false;

	return true;
}

static bool hist_trigger_match(struct event_trigger_data *data,
			       struct event_trigger_data *data_test,
			       struct event_trigger_data *named_data,
			       bool ignore_filter)
{
	struct tracing_map_sort_key *sort_key, *sort_key_test;
	struct hist_trigger_data *hist_data, *hist_data_test;
	struct hist_field *key_field, *key_field_test;
	unsigned int i;

	if (named_data && (named_data != data_test) &&
	    (named_data != data_test->named_data))
		return false;

	if (!named_data && is_named_trigger(data_test))
		return false;

	hist_data = data->private_data;
	hist_data_test = data_test->private_data;

	if (hist_data->n_vals != hist_data_test->n_vals ||
	    hist_data->n_fields != hist_data_test->n_fields ||
	    hist_data->n_sort_keys != hist_data_test->n_sort_keys)
		return false;

	if (!ignore_filter) {
		if ((data->filter_str && !data_test->filter_str) ||
		   (!data->filter_str && data_test->filter_str))
			return false;
	}

	for_each_hist_field(i, hist_data) {
		key_field = hist_data->fields[i];
		key_field_test = hist_data_test->fields[i];

		if (key_field->flags != key_field_test->flags)
			return false;
		if (!compatible_field(key_field->field, key_field_test->field))
			return false;
		if (key_field->offset != key_field_test->offset)
			return false;
		if (key_field->size != key_field_test->size)
			return false;
		if (key_field->is_signed != key_field_test->is_signed)
			return false;
		if (!!key_field->var.name != !!key_field_test->var.name)
			return false;
		if (key_field->var.name &&
		    strcmp(key_field->var.name, key_field_test->var.name) != 0)
			return false;
	}

	for (i = 0; i < hist_data->n_sort_keys; i++) {
		sort_key = &hist_data->sort_keys[i];
		sort_key_test = &hist_data_test->sort_keys[i];

		if (sort_key->field_idx != sort_key_test->field_idx ||
		    sort_key->descending != sort_key_test->descending)
			return false;
	}

	if (!ignore_filter && data->filter_str &&
	    (strcmp(data->filter_str, data_test->filter_str) != 0))
		return false;

	if (!actions_match(hist_data, hist_data_test))
		return false;

	return true;
}

static int hist_register_trigger(char *glob, struct event_trigger_ops *ops,
				 struct event_trigger_data *data,
				 struct trace_event_file *file)
{
	struct hist_trigger_data *hist_data = data->private_data;
	struct event_trigger_data *test, *named_data = NULL;
	int ret = 0;

	if (hist_data->attrs->name) {
		named_data = find_named_trigger(hist_data->attrs->name);
		if (named_data) {
			if (!hist_trigger_match(data, named_data, named_data,
						true)) {
				hist_err("Named hist trigger doesn't match existing named trigger (includes variables): ", hist_data->attrs->name);
				ret = -EINVAL;
				goto out;
			}
		}
	}

	if (hist_data->attrs->name && !named_data)
		goto new;

	list_for_each_entry_rcu(test, &file->triggers, list) {
		if (test->cmd_ops->trigger_type == ETT_EVENT_HIST) {
			if (!hist_trigger_match(data, test, named_data, false))
				continue;
			if (hist_data->attrs->pause)
				test->paused = true;
			else if (hist_data->attrs->cont)
				test->paused = false;
			else if (hist_data->attrs->clear)
				hist_clear(test);
			else {
				hist_err("Hist trigger already exists", NULL);
				ret = -EEXIST;
			}
			goto out;
		}
	}
 new:
	if (hist_data->attrs->cont || hist_data->attrs->clear) {
		hist_err("Can't clear or continue a nonexistent hist trigger", NULL);
		ret = -ENOENT;
		goto out;
	}

	if (hist_data->attrs->pause)
		data->paused = true;

	if (named_data) {
		data->private_data = named_data->private_data;
		set_named_trigger_data(data, named_data);
		data->ops = &event_hist_trigger_named_ops;
	}

	if (data->ops->init) {
		ret = data->ops->init(data->ops, data);
		if (ret < 0)
			goto out;
	}

	if (hist_data->enable_timestamps) {
		char *clock = hist_data->attrs->clock;

		ret = tracing_set_clock(file->tr, hist_data->attrs->clock);
		if (ret) {
			hist_err("Couldn't set trace_clock: ", clock);
			goto out;
		}

		tracing_set_time_stamp_abs(file->tr, true);
	}

	if (named_data)
		destroy_hist_data(hist_data);

	ret++;
 out:
	return ret;
}

static int hist_trigger_enable(struct event_trigger_data *data,
			       struct trace_event_file *file)
{
	int ret = 0;

	list_add_tail_rcu(&data->list, &file->triggers);

	update_cond_flag(file);

	if (trace_event_trigger_enable_disable(file, 1) < 0) {
		list_del_rcu(&data->list);
		update_cond_flag(file);
		ret--;
	}

	return ret;
}

static bool have_hist_trigger_match(struct event_trigger_data *data,
				    struct trace_event_file *file)
{
	struct hist_trigger_data *hist_data = data->private_data;
	struct event_trigger_data *test, *named_data = NULL;
	bool match = false;

	if (hist_data->attrs->name)
		named_data = find_named_trigger(hist_data->attrs->name);

	list_for_each_entry_rcu(test, &file->triggers, list) {
		if (test->cmd_ops->trigger_type == ETT_EVENT_HIST) {
			if (hist_trigger_match(data, test, named_data, false)) {
				match = true;
				break;
			}
		}
	}

	return match;
}

static bool hist_trigger_check_refs(struct event_trigger_data *data,
				    struct trace_event_file *file)
{
	struct hist_trigger_data *hist_data = data->private_data;
	struct event_trigger_data *test, *named_data = NULL;

	if (hist_data->attrs->name)
		named_data = find_named_trigger(hist_data->attrs->name);

	list_for_each_entry_rcu(test, &file->triggers, list) {
		if (test->cmd_ops->trigger_type == ETT_EVENT_HIST) {
			if (!hist_trigger_match(data, test, named_data, false))
				continue;
			hist_data = test->private_data;
			if (check_var_refs(hist_data))
				return true;
			break;
		}
	}

	return false;
}

static void hist_unregister_trigger(char *glob, struct event_trigger_ops *ops,
				    struct event_trigger_data *data,
				    struct trace_event_file *file)
{
	struct hist_trigger_data *hist_data = data->private_data;
	struct event_trigger_data *test, *named_data = NULL;
	bool unregistered = false;

	if (hist_data->attrs->name)
		named_data = find_named_trigger(hist_data->attrs->name);

	list_for_each_entry_rcu(test, &file->triggers, list) {
		if (test->cmd_ops->trigger_type == ETT_EVENT_HIST) {
			if (!hist_trigger_match(data, test, named_data, false))
				continue;
			unregistered = true;
			list_del_rcu(&test->list);
			trace_event_trigger_enable_disable(file, 0);
			update_cond_flag(file);
			break;
		}
	}

	if (unregistered && test->ops->free)
		test->ops->free(test->ops, test);

	if (hist_data->enable_timestamps) {
		if (!hist_data->remove || unregistered)
			tracing_set_time_stamp_abs(file->tr, false);
	}
}

static bool hist_file_check_refs(struct trace_event_file *file)
{
	struct hist_trigger_data *hist_data;
	struct event_trigger_data *test;

	list_for_each_entry_rcu(test, &file->triggers, list) {
		if (test->cmd_ops->trigger_type == ETT_EVENT_HIST) {
			hist_data = test->private_data;
			if (check_var_refs(hist_data))
				return true;
		}
	}

	return false;
}

static void hist_unreg_all(struct trace_event_file *file)
{
	struct event_trigger_data *test, *n;
	struct hist_trigger_data *hist_data;
	struct synth_event *se;
	const char *se_name;

	if (hist_file_check_refs(file))
		return;

	list_for_each_entry_safe(test, n, &file->triggers, list) {
		if (test->cmd_ops->trigger_type == ETT_EVENT_HIST) {
			hist_data = test->private_data;
			list_del_rcu(&test->list);
			trace_event_trigger_enable_disable(file, 0);

			mutex_lock(&synth_event_mutex);
			se_name = trace_event_name(file->event_call);
			se = find_synth_event(se_name);
			if (se)
				se->ref--;
			mutex_unlock(&synth_event_mutex);

			update_cond_flag(file);
			if (hist_data->enable_timestamps)
				tracing_set_time_stamp_abs(file->tr, false);
			if (test->ops->free)
				test->ops->free(test->ops, test);
		}
	}
}

static int event_hist_trigger_func(struct event_command *cmd_ops,
				   struct trace_event_file *file,
				   char *glob, char *cmd, char *param)
{
	unsigned int hist_trigger_bits = TRACING_MAP_BITS_DEFAULT;
	struct event_trigger_data *trigger_data;
	struct hist_trigger_attrs *attrs;
	struct event_trigger_ops *trigger_ops;
	struct hist_trigger_data *hist_data;
	struct synth_event *se;
	const char *se_name;
	bool remove = false;
	char *trigger, *p;
	int ret = 0;

	if (glob && strlen(glob)) {
		last_cmd_set(param);
		hist_err_clear();
	}

	if (!param)
		return -EINVAL;

	if (glob[0] == '!')
		remove = true;

	/*
	 * separate the trigger from the filter (k:v [if filter])
	 * allowing for whitespace in the trigger
	 */
	p = trigger = param;
	do {
		p = strstr(p, "if");
		if (!p)
			break;
		if (p == param)
			return -EINVAL;
		if (*(p - 1) != ' ' && *(p - 1) != '\t') {
			p++;
			continue;
		}
		if (p >= param + strlen(param) - strlen("if") - 1)
			return -EINVAL;
		if (*(p + strlen("if")) != ' ' && *(p + strlen("if")) != '\t') {
			p++;
			continue;
		}
		break;
	} while (p);

	if (!p)
		param = NULL;
	else {
		*(p - 1) = '\0';
		param = strstrip(p);
		trigger = strstrip(trigger);
	}

	attrs = parse_hist_trigger_attrs(trigger);
	if (IS_ERR(attrs))
		return PTR_ERR(attrs);

	if (attrs->map_bits)
		hist_trigger_bits = attrs->map_bits;

	hist_data = create_hist_data(hist_trigger_bits, attrs, file, remove);
	if (IS_ERR(hist_data)) {
		destroy_hist_trigger_attrs(attrs);
		return PTR_ERR(hist_data);
	}

	trigger_ops = cmd_ops->get_trigger_ops(cmd, trigger);

	trigger_data = kzalloc(sizeof(*trigger_data), GFP_KERNEL);
	if (!trigger_data) {
		ret = -ENOMEM;
		goto out_free;
	}

	trigger_data->count = -1;
	trigger_data->ops = trigger_ops;
	trigger_data->cmd_ops = cmd_ops;

	INIT_LIST_HEAD(&trigger_data->list);
	RCU_INIT_POINTER(trigger_data->filter, NULL);

	trigger_data->private_data = hist_data;

	/* if param is non-empty, it's supposed to be a filter */
	if (param && cmd_ops->set_filter) {
		ret = cmd_ops->set_filter(param, trigger_data, file);
		if (ret < 0)
			goto out_free;
	}

	if (remove) {
		if (!have_hist_trigger_match(trigger_data, file))
			goto out_free;

		if (hist_trigger_check_refs(trigger_data, file)) {
			ret = -EBUSY;
			goto out_free;
		}

		cmd_ops->unreg(glob+1, trigger_ops, trigger_data, file);

		mutex_lock(&synth_event_mutex);
		se_name = trace_event_name(file->event_call);
		se = find_synth_event(se_name);
		if (se)
			se->ref--;
		mutex_unlock(&synth_event_mutex);

		ret = 0;
		goto out_free;
	}

	ret = cmd_ops->reg(glob, trigger_ops, trigger_data, file);
	/*
	 * The above returns on success the # of triggers registered,
	 * but if it didn't register any it returns zero.  Consider no
	 * triggers registered a failure too.
	 */
	if (!ret) {
		if (!(attrs->pause || attrs->cont || attrs->clear))
			ret = -ENOENT;
		goto out_free;
	} else if (ret < 0)
		goto out_free;

	if (get_named_trigger_data(trigger_data))
		goto enable;

	if (has_hist_vars(hist_data))
		save_hist_vars(hist_data);

	ret = create_actions(hist_data, file);
	if (ret)
		goto out_unreg;

	ret = tracing_map_init(hist_data->map);
	if (ret)
		goto out_unreg;
enable:
	ret = hist_trigger_enable(trigger_data, file);
	if (ret)
		goto out_unreg;

	mutex_lock(&synth_event_mutex);
	se_name = trace_event_name(file->event_call);
	se = find_synth_event(se_name);
	if (se)
		se->ref++;
	mutex_unlock(&synth_event_mutex);

	/* Just return zero, not the number of registered triggers */
	ret = 0;
 out:
	if (ret == 0)
		hist_err_clear();

	return ret;
 out_unreg:
	cmd_ops->unreg(glob+1, trigger_ops, trigger_data, file);
 out_free:
	if (cmd_ops->set_filter)
		cmd_ops->set_filter(NULL, trigger_data, NULL);

	remove_hist_vars(hist_data);

	kfree(trigger_data);

	destroy_hist_data(hist_data);
	goto out;
}

static struct event_command trigger_hist_cmd = {
	.name			= "hist",
	.trigger_type		= ETT_EVENT_HIST,
	.flags			= EVENT_CMD_FL_NEEDS_REC,
	.func			= event_hist_trigger_func,
	.reg			= hist_register_trigger,
	.unreg			= hist_unregister_trigger,
	.unreg_all		= hist_unreg_all,
	.get_trigger_ops	= event_hist_get_trigger_ops,
	.set_filter		= set_trigger_filter,
};

__init int register_trigger_hist_cmd(void)
{
	int ret;

	ret = register_event_command(&trigger_hist_cmd);
	WARN_ON(ret < 0);

	return ret;
}

static void
hist_enable_trigger(struct event_trigger_data *data, void *rec,
		    struct ring_buffer_event *event)
{
	struct enable_trigger_data *enable_data = data->private_data;
	struct event_trigger_data *test;

	list_for_each_entry_rcu(test, &enable_data->file->triggers, list) {
		if (test->cmd_ops->trigger_type == ETT_EVENT_HIST) {
			if (enable_data->enable)
				test->paused = false;
			else
				test->paused = true;
		}
	}
}

static void
hist_enable_count_trigger(struct event_trigger_data *data, void *rec,
			  struct ring_buffer_event *event)
{
	if (!data->count)
		return;

	if (data->count != -1)
		(data->count)--;

	hist_enable_trigger(data, rec, event);
}

static struct event_trigger_ops hist_enable_trigger_ops = {
	.func			= hist_enable_trigger,
	.print			= event_enable_trigger_print,
	.init			= event_trigger_init,
	.free			= event_enable_trigger_free,
};

static struct event_trigger_ops hist_enable_count_trigger_ops = {
	.func			= hist_enable_count_trigger,
	.print			= event_enable_trigger_print,
	.init			= event_trigger_init,
	.free			= event_enable_trigger_free,
};

static struct event_trigger_ops hist_disable_trigger_ops = {
	.func			= hist_enable_trigger,
	.print			= event_enable_trigger_print,
	.init			= event_trigger_init,
	.free			= event_enable_trigger_free,
};

static struct event_trigger_ops hist_disable_count_trigger_ops = {
	.func			= hist_enable_count_trigger,
	.print			= event_enable_trigger_print,
	.init			= event_trigger_init,
	.free			= event_enable_trigger_free,
};

static struct event_trigger_ops *
hist_enable_get_trigger_ops(char *cmd, char *param)
{
	struct event_trigger_ops *ops;
	bool enable;

	enable = (strcmp(cmd, ENABLE_HIST_STR) == 0);

	if (enable)
		ops = param ? &hist_enable_count_trigger_ops :
			&hist_enable_trigger_ops;
	else
		ops = param ? &hist_disable_count_trigger_ops :
			&hist_disable_trigger_ops;

	return ops;
}

static void hist_enable_unreg_all(struct trace_event_file *file)
{
	struct event_trigger_data *test, *n;

	list_for_each_entry_safe(test, n, &file->triggers, list) {
		if (test->cmd_ops->trigger_type == ETT_HIST_ENABLE) {
			list_del_rcu(&test->list);
			update_cond_flag(file);
			trace_event_trigger_enable_disable(file, 0);
			if (test->ops->free)
				test->ops->free(test->ops, test);
		}
	}
}

static struct event_command trigger_hist_enable_cmd = {
	.name			= ENABLE_HIST_STR,
	.trigger_type		= ETT_HIST_ENABLE,
	.func			= event_enable_trigger_func,
	.reg			= event_enable_register_trigger,
	.unreg			= event_enable_unregister_trigger,
	.unreg_all		= hist_enable_unreg_all,
	.get_trigger_ops	= hist_enable_get_trigger_ops,
	.set_filter		= set_trigger_filter,
};

static struct event_command trigger_hist_disable_cmd = {
	.name			= DISABLE_HIST_STR,
	.trigger_type		= ETT_HIST_ENABLE,
	.func			= event_enable_trigger_func,
	.reg			= event_enable_register_trigger,
	.unreg			= event_enable_unregister_trigger,
	.unreg_all		= hist_enable_unreg_all,
	.get_trigger_ops	= hist_enable_get_trigger_ops,
	.set_filter		= set_trigger_filter,
};

static __init void unregister_trigger_hist_enable_disable_cmds(void)
{
	unregister_event_command(&trigger_hist_enable_cmd);
	unregister_event_command(&trigger_hist_disable_cmd);
}

__init int register_trigger_hist_enable_disable_cmds(void)
{
	int ret;

	ret = register_event_command(&trigger_hist_enable_cmd);
	if (WARN_ON(ret < 0))
		return ret;
	ret = register_event_command(&trigger_hist_disable_cmd);
	if (WARN_ON(ret < 0))
		unregister_trigger_hist_enable_disable_cmds();

	return ret;
}

static __init int trace_events_hist_init(void)
{
	struct dentry *entry = NULL;
	struct dentry *d_tracer;
	int err = 0;

	d_tracer = tracing_init_dentry();
	if (IS_ERR(d_tracer)) {
		err = PTR_ERR(d_tracer);
		goto err;
	}

	entry = tracefs_create_file("synthetic_events", 0644, d_tracer,
				    NULL, &synth_events_fops);
	if (!entry) {
		err = -ENODEV;
		goto err;
	}

	return err;
 err:
	pr_warn("Could not create tracefs 'synthetic_events' entry\n");

	return err;
}

fs_initcall(trace_events_hist_init);<|MERGE_RESOLUTION|>--- conflicted
+++ resolved
@@ -1686,9 +1686,6 @@
 	else if (field->flags & HIST_FIELD_FL_LOG2 ||
 		 field->flags & HIST_FIELD_FL_ALIAS)
 		field_name = hist_field_name(field->operands[0], ++level);
-<<<<<<< HEAD
-	else if (field->flags & HIST_FIELD_FL_TIMESTAMP)
-		field_name = "common_timestamp";
 	else if (field->flags & HIST_FIELD_FL_CPU)
 		field_name = "cpu";
 	else if (field->flags & HIST_FIELD_FL_EXPR ||
@@ -1704,7 +1701,8 @@
 			field_name = full_name;
 		} else
 			field_name = field->name;
-	}
+	} else if (field->flags & HIST_FIELD_FL_TIMESTAMP)
+		field_name = "common_timestamp";
 
 	if (field_name == NULL)
 		field_name = "";
@@ -2054,7 +2052,7 @@
 
 	strcat(expr, hist_field_name(field, 0));
 
-	if (field->flags) {
+	if (field->flags && !(field->flags & HIST_FIELD_FL_VAR_REF)) {
 		const char *flags_str = get_hist_field_flags(field);
 
 		if (flags_str) {
@@ -3092,3000 +3090,6 @@
 			char *str = elt_data->field_var_str[j++];
 			char *val_str = (char *)(uintptr_t)var_val;
 
-			strncpy(str, val_str, STR_VAR_LEN_MAX);
-			var_val = (u64)(uintptr_t)str;
-		}
-		tracing_map_set_var(elt, var_idx, var_val);
-	}
-}
-
-static void update_field_vars(struct hist_trigger_data *hist_data,
-			      struct tracing_map_elt *elt,
-			      struct ring_buffer_event *rbe,
-			      void *rec)
-{
-	__update_field_vars(elt, rbe, rec, hist_data->field_vars,
-			    hist_data->n_field_vars, 0);
-}
-
-static void update_max_vars(struct hist_trigger_data *hist_data,
-			    struct tracing_map_elt *elt,
-			    struct ring_buffer_event *rbe,
-			    void *rec)
-{
-	__update_field_vars(elt, rbe, rec, hist_data->max_vars,
-			    hist_data->n_max_vars, hist_data->n_field_var_str);
-}
-
-static struct hist_field *create_var(struct hist_trigger_data *hist_data,
-				     struct trace_event_file *file,
-				     char *name, int size, const char *type)
-{
-	struct hist_field *var;
-	int idx;
-
-	if (find_var(hist_data, file, name) && !hist_data->remove) {
-		var = ERR_PTR(-EINVAL);
-		goto out;
-	}
-
-	var = kzalloc(sizeof(struct hist_field), GFP_KERNEL);
-	if (!var) {
-		var = ERR_PTR(-ENOMEM);
-		goto out;
-	}
-
-	idx = tracing_map_add_var(hist_data->map);
-	if (idx < 0) {
-		kfree(var);
-		var = ERR_PTR(-EINVAL);
-		goto out;
-	}
-
-	var->flags = HIST_FIELD_FL_VAR;
-	var->var.idx = idx;
-	var->var.hist_data = var->hist_data = hist_data;
-	var->size = size;
-	var->var.name = kstrdup(name, GFP_KERNEL);
-	var->type = kstrdup(type, GFP_KERNEL);
-	if (!var->var.name || !var->type) {
-		kfree(var->var.name);
-		kfree(var->type);
-		kfree(var);
-		var = ERR_PTR(-ENOMEM);
-	}
- out:
-	return var;
-}
-
-static struct field_var *create_field_var(struct hist_trigger_data *hist_data,
-					  struct trace_event_file *file,
-					  char *field_name)
-{
-	struct hist_field *val = NULL, *var = NULL;
-	unsigned long flags = HIST_FIELD_FL_VAR;
-	struct field_var *field_var;
-	int ret = 0;
-
-	if (hist_data->n_field_vars >= SYNTH_FIELDS_MAX) {
-		hist_err("Too many field variables defined: ", field_name);
-		ret = -EINVAL;
-		goto err;
-	}
-
-	val = parse_atom(hist_data, file, field_name, &flags, NULL);
-	if (IS_ERR(val)) {
-		hist_err("Couldn't parse field variable: ", field_name);
-		ret = PTR_ERR(val);
-		goto err;
-	}
-
-	var = create_var(hist_data, file, field_name, val->size, val->type);
-	if (IS_ERR(var)) {
-		hist_err("Couldn't create or find variable: ", field_name);
-		kfree(val);
-		ret = PTR_ERR(var);
-		goto err;
-	}
-
-	field_var = kzalloc(sizeof(struct field_var), GFP_KERNEL);
-	if (!field_var) {
-		kfree(val);
-		kfree(var);
-		ret =  -ENOMEM;
-		goto err;
-	}
-
-	field_var->var = var;
-	field_var->val = val;
- out:
-	return field_var;
- err:
-	field_var = ERR_PTR(ret);
-	goto out;
-}
-
-/**
- * create_target_field_var - Automatically create a variable for a field
- * @target_hist_data: The target hist trigger
- * @subsys_name: Optional subsystem name
- * @event_name: Optional event name
- * @var_name: The name of the field (and the resulting variable)
- *
- * Hist trigger actions fetch data from variables, not directly from
- * events.  However, for convenience, users are allowed to directly
- * specify an event field in an action, which will be automatically
- * converted into a variable on their behalf.
-
- * This function creates a field variable with the name var_name on
- * the hist trigger currently being defined on the target event.  If
- * subsys_name and event_name are specified, this function simply
- * verifies that they do in fact match the target event subsystem and
- * event name.
- *
- * Return: The variable created for the field.
- */
-static struct field_var *
-create_target_field_var(struct hist_trigger_data *target_hist_data,
-			char *subsys_name, char *event_name, char *var_name)
-{
-	struct trace_event_file *file = target_hist_data->event_file;
-
-	if (subsys_name) {
-		struct trace_event_call *call;
-
-		if (!event_name)
-			return NULL;
-
-		call = file->event_call;
-
-		if (strcmp(subsys_name, call->class->system) != 0)
-			return NULL;
-
-		if (strcmp(event_name, trace_event_name(call)) != 0)
-			return NULL;
-	}
-
-	return create_field_var(target_hist_data, file, var_name);
-}
-
-static void onmax_print(struct seq_file *m,
-			struct hist_trigger_data *hist_data,
-			struct tracing_map_elt *elt,
-			struct action_data *data)
-{
-	unsigned int i, save_var_idx, max_idx = data->onmax.max_var->var.idx;
-
-	seq_printf(m, "\n\tmax: %10llu", tracing_map_read_var(elt, max_idx));
-
-	for (i = 0; i < hist_data->n_max_vars; i++) {
-		struct hist_field *save_val = hist_data->max_vars[i]->val;
-		struct hist_field *save_var = hist_data->max_vars[i]->var;
-		u64 val;
-
-		save_var_idx = save_var->var.idx;
-
-		val = tracing_map_read_var(elt, save_var_idx);
-
-		if (save_val->flags & HIST_FIELD_FL_STRING) {
-			seq_printf(m, "  %s: %-32s", save_var->var.name,
-				   (char *)(uintptr_t)(val));
-		} else
-			seq_printf(m, "  %s: %10llu", save_var->var.name, val);
-	}
-}
-
-static void onmax_save(struct hist_trigger_data *hist_data,
-		       struct tracing_map_elt *elt, void *rec,
-		       struct ring_buffer_event *rbe,
-		       struct action_data *data, u64 *var_ref_vals)
-{
-	unsigned int max_idx = data->onmax.max_var->var.idx;
-	unsigned int max_var_ref_idx = data->onmax.max_var_ref_idx;
-
-	u64 var_val, max_val;
-
-	var_val = var_ref_vals[max_var_ref_idx];
-	max_val = tracing_map_read_var(elt, max_idx);
-
-	if (var_val <= max_val)
-		return;
-
-	tracing_map_set_var(elt, max_idx, var_val);
-
-	update_max_vars(hist_data, elt, rbe, rec);
-}
-
-static void onmax_destroy(struct action_data *data)
-{
-	unsigned int i;
-
-	destroy_hist_field(data->onmax.max_var, 0);
-	destroy_hist_field(data->onmax.var, 0);
-
-	kfree(data->onmax.var_str);
-	kfree(data->onmax.fn_name);
-
-	for (i = 0; i < data->n_params; i++)
-		kfree(data->params[i]);
-
-	kfree(data);
-}
-
-static int onmax_create(struct hist_trigger_data *hist_data,
-			struct action_data *data)
-{
-	struct trace_event_file *file = hist_data->event_file;
-	struct hist_field *var_field, *ref_field, *max_var;
-	unsigned int var_ref_idx = hist_data->n_var_refs;
-	struct field_var *field_var;
-	char *onmax_var_str, *param;
-	unsigned long flags;
-	unsigned int i;
-	int ret = 0;
-
-	onmax_var_str = data->onmax.var_str;
-	if (onmax_var_str[0] != '$') {
-		hist_err("onmax: For onmax(x), x must be a variable: ", onmax_var_str);
-		return -EINVAL;
-	}
-	onmax_var_str++;
-
-	var_field = find_target_event_var(hist_data, NULL, NULL, onmax_var_str);
-	if (!var_field) {
-		hist_err("onmax: Couldn't find onmax variable: ", onmax_var_str);
-		return -EINVAL;
-	}
-
-	flags = HIST_FIELD_FL_VAR_REF;
-	ref_field = create_hist_field(hist_data, NULL, flags, NULL);
-	if (!ref_field)
-		return -ENOMEM;
-
-	if (init_var_ref(ref_field, var_field, NULL, NULL)) {
-		destroy_hist_field(ref_field, 0);
-		ret = -ENOMEM;
-		goto out;
-	}
-	hist_data->var_refs[hist_data->n_var_refs] = ref_field;
-	ref_field->var_ref_idx = hist_data->n_var_refs++;
-	data->onmax.var = ref_field;
-
-	data->fn = onmax_save;
-	data->onmax.max_var_ref_idx = var_ref_idx;
-	max_var = create_var(hist_data, file, "max", sizeof(u64), "u64");
-	if (IS_ERR(max_var)) {
-		hist_err("onmax: Couldn't create onmax variable: ", "max");
-		ret = PTR_ERR(max_var);
-		goto out;
-	}
-	data->onmax.max_var = max_var;
-
-	for (i = 0; i < data->n_params; i++) {
-		param = kstrdup(data->params[i], GFP_KERNEL);
-		if (!param) {
-			ret = -ENOMEM;
-			goto out;
-		}
-
-		field_var = create_target_field_var(hist_data, NULL, NULL, param);
-		if (IS_ERR(field_var)) {
-			hist_err("onmax: Couldn't create field variable: ", param);
-			ret = PTR_ERR(field_var);
-			kfree(param);
-			goto out;
-		}
-
-		hist_data->max_vars[hist_data->n_max_vars++] = field_var;
-		if (field_var->val->flags & HIST_FIELD_FL_STRING)
-			hist_data->n_max_var_str++;
-
-		kfree(param);
-	}
- out:
-	return ret;
-}
-
-static int parse_action_params(char *params, struct action_data *data)
-{
-	char *param, *saved_param;
-	int ret = 0;
-
-	while (params) {
-		if (data->n_params >= SYNTH_FIELDS_MAX)
-			goto out;
-
-		param = strsep(&params, ",");
-		if (!param) {
-			ret = -EINVAL;
-			goto out;
-		}
-
-		param = strstrip(param);
-		if (strlen(param) < 2) {
-			hist_err("Invalid action param: ", param);
-			ret = -EINVAL;
-			goto out;
-		}
-
-		saved_param = kstrdup(param, GFP_KERNEL);
-		if (!saved_param) {
-			ret = -ENOMEM;
-			goto out;
-		}
-
-		data->params[data->n_params++] = saved_param;
-	}
- out:
-	return ret;
-}
-
-static struct action_data *onmax_parse(char *str)
-{
-	char *onmax_fn_name, *onmax_var_str;
-	struct action_data *data;
-	int ret = -EINVAL;
-
-	data = kzalloc(sizeof(*data), GFP_KERNEL);
-	if (!data)
-		return ERR_PTR(-ENOMEM);
-
-	onmax_var_str = strsep(&str, ")");
-	if (!onmax_var_str || !str) {
-		ret = -EINVAL;
-		goto free;
-	}
-
-	data->onmax.var_str = kstrdup(onmax_var_str, GFP_KERNEL);
-	if (!data->onmax.var_str) {
-		ret = -ENOMEM;
-		goto free;
-	}
-
-	strsep(&str, ".");
-	if (!str)
-		goto free;
-
-	onmax_fn_name = strsep(&str, "(");
-	if (!onmax_fn_name || !str)
-		goto free;
-
-	if (strncmp(onmax_fn_name, "save", strlen("save")) == 0) {
-		char *params = strsep(&str, ")");
-
-		if (!params) {
-			ret = -EINVAL;
-			goto free;
-		}
-
-		ret = parse_action_params(params, data);
-		if (ret)
-			goto free;
-	} else
-		goto free;
-
-	data->onmax.fn_name = kstrdup(onmax_fn_name, GFP_KERNEL);
-	if (!data->onmax.fn_name) {
-		ret = -ENOMEM;
-		goto free;
-	}
- out:
-	return data;
- free:
-	onmax_destroy(data);
-	data = ERR_PTR(ret);
-	goto out;
-}
-
-static void onmatch_destroy(struct action_data *data)
-{
-	unsigned int i;
-
-	mutex_lock(&synth_event_mutex);
-
-	kfree(data->onmatch.match_event);
-	kfree(data->onmatch.match_event_system);
-	kfree(data->onmatch.synth_event_name);
-
-	for (i = 0; i < data->n_params; i++)
-		kfree(data->params[i]);
-
-	if (data->onmatch.synth_event)
-		data->onmatch.synth_event->ref--;
-
-	kfree(data);
-
-	mutex_unlock(&synth_event_mutex);
-}
-
-static void destroy_field_var(struct field_var *field_var)
-{
-	if (!field_var)
-		return;
-
-	destroy_hist_field(field_var->var, 0);
-	destroy_hist_field(field_var->val, 0);
-
-	kfree(field_var);
-}
-
-static void destroy_field_vars(struct hist_trigger_data *hist_data)
-{
-	unsigned int i;
-
-	for (i = 0; i < hist_data->n_field_vars; i++)
-		destroy_field_var(hist_data->field_vars[i]);
-}
-
-static void save_field_var(struct hist_trigger_data *hist_data,
-			   struct field_var *field_var)
-{
-	hist_data->field_vars[hist_data->n_field_vars++] = field_var;
-
-	if (field_var->val->flags & HIST_FIELD_FL_STRING)
-		hist_data->n_field_var_str++;
-}
-
-
-static void destroy_synth_var_refs(struct hist_trigger_data *hist_data)
-{
-	unsigned int i;
-
-	for (i = 0; i < hist_data->n_synth_var_refs; i++)
-		destroy_hist_field(hist_data->synth_var_refs[i], 0);
-}
-
-static void save_synth_var_ref(struct hist_trigger_data *hist_data,
-			 struct hist_field *var_ref)
-{
-	hist_data->synth_var_refs[hist_data->n_synth_var_refs++] = var_ref;
-
-	hist_data->var_refs[hist_data->n_var_refs] = var_ref;
-	var_ref->var_ref_idx = hist_data->n_var_refs++;
-}
-
-static int check_synth_field(struct synth_event *event,
-			     struct hist_field *hist_field,
-			     unsigned int field_pos)
-{
-	struct synth_field *field;
-
-	if (field_pos >= event->n_fields)
-		return -EINVAL;
-
-	field = event->fields[field_pos];
-
-	if (strcmp(field->type, hist_field->type) != 0)
-		return -EINVAL;
-
-	return 0;
-}
-
-static struct hist_field *
-onmatch_find_var(struct hist_trigger_data *hist_data, struct action_data *data,
-		 char *system, char *event, char *var)
-{
-	struct hist_field *hist_field;
-
-	var++; /* skip '$' */
-
-	hist_field = find_target_event_var(hist_data, system, event, var);
-	if (!hist_field) {
-		if (!system) {
-			system = data->onmatch.match_event_system;
-			event = data->onmatch.match_event;
-		}
-
-		hist_field = find_event_var(hist_data, system, event, var);
-	}
-
-	if (!hist_field)
-		hist_err_event("onmatch: Couldn't find onmatch param: $", system, event, var);
-
-	return hist_field;
-}
-
-static struct hist_field *
-onmatch_create_field_var(struct hist_trigger_data *hist_data,
-			 struct action_data *data, char *system,
-			 char *event, char *var)
-{
-	struct hist_field *hist_field = NULL;
-	struct field_var *field_var;
-
-	/*
-	 * First try to create a field var on the target event (the
-	 * currently being defined).  This will create a variable for
-	 * unqualified fields on the target event, or if qualified,
-	 * target fields that have qualified names matching the target.
-	 */
-	field_var = create_target_field_var(hist_data, system, event, var);
-
-	if (field_var && !IS_ERR(field_var)) {
-		save_field_var(hist_data, field_var);
-		hist_field = field_var->var;
-	} else {
-		field_var = NULL;
-		/*
-		 * If no explicit system.event is specfied, default to
-		 * looking for fields on the onmatch(system.event.xxx)
-		 * event.
-		 */
-		if (!system) {
-			system = data->onmatch.match_event_system;
-			event = data->onmatch.match_event;
-		}
-
-		/*
-		 * At this point, we're looking at a field on another
-		 * event.  Because we can't modify a hist trigger on
-		 * another event to add a variable for a field, we need
-		 * to create a new trigger on that event and create the
-		 * variable at the same time.
-		 */
-		hist_field = create_field_var_hist(hist_data, system, event, var);
-		if (IS_ERR(hist_field))
-			goto free;
-	}
- out:
-	return hist_field;
- free:
-	destroy_field_var(field_var);
-	hist_field = NULL;
-	goto out;
-}
-
-static int onmatch_create(struct hist_trigger_data *hist_data,
-			  struct trace_event_file *file,
-			  struct action_data *data)
-{
-	char *event_name, *param, *system = NULL;
-	struct hist_field *hist_field, *var_ref;
-	unsigned int i, var_ref_idx;
-	unsigned int field_pos = 0;
-	struct synth_event *event;
-	int ret = 0;
-
-	mutex_lock(&synth_event_mutex);
-	event = find_synth_event(data->onmatch.synth_event_name);
-	if (!event) {
-		hist_err("onmatch: Couldn't find synthetic event: ", data->onmatch.synth_event_name);
-		mutex_unlock(&synth_event_mutex);
-		return -EINVAL;
-	}
-	event->ref++;
-	mutex_unlock(&synth_event_mutex);
-
-	var_ref_idx = hist_data->n_var_refs;
-
-	for (i = 0; i < data->n_params; i++) {
-		char *p;
-
-		p = param = kstrdup(data->params[i], GFP_KERNEL);
-		if (!param) {
-			ret = -ENOMEM;
-			goto err;
-		}
-
-		system = strsep(&param, ".");
-		if (!param) {
-			param = (char *)system;
-			system = event_name = NULL;
-		} else {
-			event_name = strsep(&param, ".");
-			if (!param) {
-				kfree(p);
-				ret = -EINVAL;
-				goto err;
-			}
-		}
-
-		if (param[0] == '$')
-			hist_field = onmatch_find_var(hist_data, data, system,
-						      event_name, param);
-		else
-			hist_field = onmatch_create_field_var(hist_data, data,
-							      system,
-							      event_name,
-							      param);
-
-		if (!hist_field) {
-			kfree(p);
-			ret = -EINVAL;
-			goto err;
-		}
-
-		if (check_synth_field(event, hist_field, field_pos) == 0) {
-			var_ref = create_var_ref(hist_field, system, event_name);
-			if (!var_ref) {
-				kfree(p);
-				ret = -ENOMEM;
-				goto err;
-			}
-
-			save_synth_var_ref(hist_data, var_ref);
-			field_pos++;
-			kfree(p);
-			continue;
-		}
-
-		hist_err_event("onmatch: Param type doesn't match synthetic event field type: ",
-			       system, event_name, param);
-		kfree(p);
-		ret = -EINVAL;
-		goto err;
-	}
-
-	if (field_pos != event->n_fields) {
-		hist_err("onmatch: Param count doesn't match synthetic event field count: ", event->name);
-		ret = -EINVAL;
-		goto err;
-	}
-
-	data->fn = action_trace;
-	data->onmatch.synth_event = event;
-	data->onmatch.var_ref_idx = var_ref_idx;
- out:
-	return ret;
- err:
-	mutex_lock(&synth_event_mutex);
-	event->ref--;
-	mutex_unlock(&synth_event_mutex);
-
-	goto out;
-}
-
-static struct action_data *onmatch_parse(struct trace_array *tr, char *str)
-{
-	char *match_event, *match_event_system;
-	char *synth_event_name, *params;
-	struct action_data *data;
-	int ret = -EINVAL;
-
-	data = kzalloc(sizeof(*data), GFP_KERNEL);
-	if (!data)
-		return ERR_PTR(-ENOMEM);
-
-	match_event = strsep(&str, ")");
-	if (!match_event || !str) {
-		hist_err("onmatch: Missing closing paren: ", match_event);
-		goto free;
-	}
-
-	match_event_system = strsep(&match_event, ".");
-	if (!match_event) {
-		hist_err("onmatch: Missing subsystem for match event: ", match_event_system);
-		goto free;
-	}
-
-	if (IS_ERR(event_file(tr, match_event_system, match_event))) {
-		hist_err_event("onmatch: Invalid subsystem or event name: ",
-			       match_event_system, match_event, NULL);
-		goto free;
-	}
-
-	data->onmatch.match_event = kstrdup(match_event, GFP_KERNEL);
-	if (!data->onmatch.match_event) {
-		ret = -ENOMEM;
-		goto free;
-	}
-
-	data->onmatch.match_event_system = kstrdup(match_event_system, GFP_KERNEL);
-	if (!data->onmatch.match_event_system) {
-		ret = -ENOMEM;
-		goto free;
-	}
-
-	strsep(&str, ".");
-	if (!str) {
-		hist_err("onmatch: Missing . after onmatch(): ", str);
-		goto free;
-	}
-=======
-
-	field->is_signed = synth_field_signed(field->type);
-
-	field->name = kstrdup(field_name, GFP_KERNEL);
-	if (!field->name) {
-		ret = -ENOMEM;
-		goto free;
-	}
- out:
-	return field;
- free:
-	free_synth_field(field);
-	field = ERR_PTR(ret);
-	goto out;
-}
-
-static void free_synth_tracepoint(struct tracepoint *tp)
-{
-	if (!tp)
-		return;
-
-	kfree(tp->name);
-	kfree(tp);
-}
-
-static struct tracepoint *alloc_synth_tracepoint(char *name)
-{
-	struct tracepoint *tp;
-
-	tp = kzalloc(sizeof(*tp), GFP_KERNEL);
-	if (!tp)
-		return ERR_PTR(-ENOMEM);
-
-	tp->name = kstrdup(name, GFP_KERNEL);
-	if (!tp->name) {
-		kfree(tp);
-		return ERR_PTR(-ENOMEM);
-	}
-
-	return tp;
-}
-
-typedef void (*synth_probe_func_t) (void *__data, u64 *var_ref_vals,
-				    unsigned int var_ref_idx);
-
-static inline void trace_synth(struct synth_event *event, u64 *var_ref_vals,
-			       unsigned int var_ref_idx)
-{
-	struct tracepoint *tp = event->tp;
-
-	if (unlikely(atomic_read(&tp->key.enabled) > 0)) {
-		struct tracepoint_func *probe_func_ptr;
-		synth_probe_func_t probe_func;
-		void *__data;
-
-		if (!(cpu_online(raw_smp_processor_id())))
-			return;
-
-		probe_func_ptr = rcu_dereference_sched((tp)->funcs);
-		if (probe_func_ptr) {
-			do {
-				probe_func = probe_func_ptr->func;
-				__data = probe_func_ptr->data;
-				probe_func(__data, var_ref_vals, var_ref_idx);
-			} while ((++probe_func_ptr)->func);
-		}
-	}
-}
-
-static struct synth_event *find_synth_event(const char *name)
-{
-	struct synth_event *event;
-
-	list_for_each_entry(event, &synth_event_list, list) {
-		if (strcmp(event->name, name) == 0)
-			return event;
-	}
-
-	return NULL;
-}
-
-static int register_synth_event(struct synth_event *event)
-{
-	struct trace_event_call *call = &event->call;
-	int ret = 0;
-
-	event->call.class = &event->class;
-	event->class.system = kstrdup(SYNTH_SYSTEM, GFP_KERNEL);
-	if (!event->class.system) {
-		ret = -ENOMEM;
-		goto out;
-	}
-
-	event->tp = alloc_synth_tracepoint(event->name);
-	if (IS_ERR(event->tp)) {
-		ret = PTR_ERR(event->tp);
-		event->tp = NULL;
-		goto out;
-	}
-
-	INIT_LIST_HEAD(&call->class->fields);
-	call->event.funcs = &synth_event_funcs;
-	call->class->define_fields = synth_event_define_fields;
-
-	ret = register_trace_event(&call->event);
-	if (!ret) {
-		ret = -ENODEV;
-		goto out;
-	}
-	call->flags = TRACE_EVENT_FL_TRACEPOINT;
-	call->class->reg = trace_event_reg;
-	call->class->probe = trace_event_raw_event_synth;
-	call->data = event;
-	call->tp = event->tp;
-
-	ret = trace_add_event_call(call);
-	if (ret) {
-		pr_warn("Failed to register synthetic event: %s\n",
-			trace_event_name(call));
-		goto err;
-	}
-
-	ret = set_synth_event_print_fmt(call);
-	if (ret < 0) {
-		trace_remove_event_call(call);
-		goto err;
-	}
- out:
-	return ret;
- err:
-	unregister_trace_event(&call->event);
-	goto out;
-}
-
-static int unregister_synth_event(struct synth_event *event)
-{
-	struct trace_event_call *call = &event->call;
-	int ret;
-
-	ret = trace_remove_event_call(call);
-
-	return ret;
-}
-
-static void free_synth_event(struct synth_event *event)
-{
-	unsigned int i;
-
-	if (!event)
-		return;
-
-	for (i = 0; i < event->n_fields; i++)
-		free_synth_field(event->fields[i]);
-
-	kfree(event->fields);
-	kfree(event->name);
-	kfree(event->class.system);
-	free_synth_tracepoint(event->tp);
-	free_synth_event_print_fmt(&event->call);
-	kfree(event);
-}
-
-static struct synth_event *alloc_synth_event(char *event_name, int n_fields,
-					     struct synth_field **fields)
-{
-	struct synth_event *event;
-	unsigned int i;
-
-	event = kzalloc(sizeof(*event), GFP_KERNEL);
-	if (!event) {
-		event = ERR_PTR(-ENOMEM);
-		goto out;
-	}
-
-	event->name = kstrdup(event_name, GFP_KERNEL);
-	if (!event->name) {
-		kfree(event);
-		event = ERR_PTR(-ENOMEM);
-		goto out;
-	}
-
-	event->fields = kcalloc(n_fields, sizeof(*event->fields), GFP_KERNEL);
-	if (!event->fields) {
-		free_synth_event(event);
-		event = ERR_PTR(-ENOMEM);
-		goto out;
-	}
-
-	for (i = 0; i < n_fields; i++)
-		event->fields[i] = fields[i];
-
-	event->n_fields = n_fields;
- out:
-	return event;
-}
-
-static void action_trace(struct hist_trigger_data *hist_data,
-			 struct tracing_map_elt *elt, void *rec,
-			 struct ring_buffer_event *rbe,
-			 struct action_data *data, u64 *var_ref_vals)
-{
-	struct synth_event *event = data->onmatch.synth_event;
-
-	trace_synth(event, var_ref_vals, data->onmatch.var_ref_idx);
-}
-
-struct hist_var_data {
-	struct list_head list;
-	struct hist_trigger_data *hist_data;
-};
-
-static void add_or_delete_synth_event(struct synth_event *event, int delete)
-{
-	if (delete)
-		free_synth_event(event);
-	else {
-		mutex_lock(&synth_event_mutex);
-		if (!find_synth_event(event->name))
-			list_add(&event->list, &synth_event_list);
-		else
-			free_synth_event(event);
-		mutex_unlock(&synth_event_mutex);
-	}
-}
-
-static int create_synth_event(int argc, char **argv)
-{
-	struct synth_field *field, *fields[SYNTH_FIELDS_MAX];
-	struct synth_event *event = NULL;
-	bool delete_event = false;
-	int i, n_fields = 0, ret = 0;
-	char *name;
-
-	mutex_lock(&synth_event_mutex);
-
-	/*
-	 * Argument syntax:
-	 *  - Add synthetic event: <event_name> field[;field] ...
-	 *  - Remove synthetic event: !<event_name> field[;field] ...
-	 *      where 'field' = type field_name
-	 */
-	if (argc < 1) {
-		ret = -EINVAL;
-		goto out;
-	}
-
-	name = argv[0];
-	if (name[0] == '!') {
-		delete_event = true;
-		name++;
-	}
-
-	event = find_synth_event(name);
-	if (event) {
-		if (delete_event) {
-			if (event->ref) {
-				event = NULL;
-				ret = -EBUSY;
-				goto out;
-			}
-			list_del(&event->list);
-			goto out;
-		}
-		event = NULL;
-		ret = -EEXIST;
-		goto out;
-	} else if (delete_event)
-		goto out;
-
-	if (argc < 2) {
-		ret = -EINVAL;
-		goto out;
-	}
-
-	for (i = 1; i < argc - 1; i++) {
-		if (strcmp(argv[i], ";") == 0)
-			continue;
-		if (n_fields == SYNTH_FIELDS_MAX) {
-			ret = -EINVAL;
-			goto err;
-		}
-
-		field = parse_synth_field(argv[i], argv[i + 1]);
-		if (IS_ERR(field)) {
-			ret = PTR_ERR(field);
-			goto err;
-		}
-		fields[n_fields] = field;
-		i++; n_fields++;
-	}
-
-	if (i < argc) {
-		ret = -EINVAL;
-		goto err;
-	}
-
-	event = alloc_synth_event(name, n_fields, fields);
-	if (IS_ERR(event)) {
-		ret = PTR_ERR(event);
-		event = NULL;
-		goto err;
-	}
- out:
-	mutex_unlock(&synth_event_mutex);
-
-	if (event) {
-		if (delete_event) {
-			ret = unregister_synth_event(event);
-			add_or_delete_synth_event(event, !ret);
-		} else {
-			ret = register_synth_event(event);
-			add_or_delete_synth_event(event, ret);
-		}
-	}
-
-	return ret;
- err:
-	mutex_unlock(&synth_event_mutex);
-
-	for (i = 0; i < n_fields; i++)
-		free_synth_field(fields[i]);
-	free_synth_event(event);
-
-	return ret;
-}
-
-static int release_all_synth_events(void)
-{
-	struct list_head release_events;
-	struct synth_event *event, *e;
-	int ret = 0;
-
-	INIT_LIST_HEAD(&release_events);
-
-	mutex_lock(&synth_event_mutex);
-
-	list_for_each_entry(event, &synth_event_list, list) {
-		if (event->ref) {
-			mutex_unlock(&synth_event_mutex);
-			return -EBUSY;
-		}
-	}
-
-	list_splice_init(&event->list, &release_events);
-
-	mutex_unlock(&synth_event_mutex);
-
-	list_for_each_entry_safe(event, e, &release_events, list) {
-		list_del(&event->list);
-
-		ret = unregister_synth_event(event);
-		add_or_delete_synth_event(event, !ret);
-	}
-
-	return ret;
-}
-
-
-static void *synth_events_seq_start(struct seq_file *m, loff_t *pos)
-{
-	mutex_lock(&synth_event_mutex);
-
-	return seq_list_start(&synth_event_list, *pos);
-}
-
-static void *synth_events_seq_next(struct seq_file *m, void *v, loff_t *pos)
-{
-	return seq_list_next(v, &synth_event_list, pos);
-}
-
-static void synth_events_seq_stop(struct seq_file *m, void *v)
-{
-	mutex_unlock(&synth_event_mutex);
-}
-
-static int synth_events_seq_show(struct seq_file *m, void *v)
-{
-	struct synth_field *field;
-	struct synth_event *event = v;
-	unsigned int i;
-
-	seq_printf(m, "%s\t", event->name);
-
-	for (i = 0; i < event->n_fields; i++) {
-		field = event->fields[i];
-
-		/* parameter values */
-		seq_printf(m, "%s %s%s", field->type, field->name,
-			   i == event->n_fields - 1 ? "" : "; ");
-	}
-
-	seq_putc(m, '\n');
-
-	return 0;
-}
-
-static const struct seq_operations synth_events_seq_op = {
-	.start  = synth_events_seq_start,
-	.next   = synth_events_seq_next,
-	.stop   = synth_events_seq_stop,
-	.show   = synth_events_seq_show
-};
-
-static int synth_events_open(struct inode *inode, struct file *file)
-{
-	int ret;
-
-	if ((file->f_mode & FMODE_WRITE) && (file->f_flags & O_TRUNC)) {
-		ret = release_all_synth_events();
-		if (ret < 0)
-			return ret;
-	}
-
-	return seq_open(file, &synth_events_seq_op);
-}
-
-static ssize_t synth_events_write(struct file *file,
-				  const char __user *buffer,
-				  size_t count, loff_t *ppos)
-{
-	return trace_parse_run_command(file, buffer, count, ppos,
-				       create_synth_event);
-}
-
-static const struct file_operations synth_events_fops = {
-	.open           = synth_events_open,
-	.write		= synth_events_write,
-	.read           = seq_read,
-	.llseek         = seq_lseek,
-	.release        = seq_release,
-};
-
-static u64 hist_field_timestamp(struct hist_field *hist_field,
-				struct tracing_map_elt *elt,
-				struct ring_buffer_event *rbe,
-				void *event)
-{
-	struct hist_trigger_data *hist_data = hist_field->hist_data;
-	struct trace_array *tr = hist_data->event_file->tr;
-
-	u64 ts = ring_buffer_event_time_stamp(rbe);
-
-	if (hist_data->attrs->ts_in_usecs && trace_clock_in_ns(tr))
-		ts = ns2usecs(ts);
-
-	return ts;
-}
-
-static u64 hist_field_cpu(struct hist_field *hist_field,
-			  struct tracing_map_elt *elt,
-			  struct ring_buffer_event *rbe,
-			  void *event)
-{
-	int cpu = smp_processor_id();
-
-	return cpu;
-}
-
-static struct hist_field *
-check_field_for_var_ref(struct hist_field *hist_field,
-			struct hist_trigger_data *var_data,
-			unsigned int var_idx)
-{
-	struct hist_field *found = NULL;
-
-	if (hist_field && hist_field->flags & HIST_FIELD_FL_VAR_REF) {
-		if (hist_field->var.idx == var_idx &&
-		    hist_field->var.hist_data == var_data) {
-			found = hist_field;
-		}
-	}
-
-	return found;
-}
-
-static struct hist_field *
-check_field_for_var_refs(struct hist_trigger_data *hist_data,
-			 struct hist_field *hist_field,
-			 struct hist_trigger_data *var_data,
-			 unsigned int var_idx,
-			 unsigned int level)
-{
-	struct hist_field *found = NULL;
-	unsigned int i;
-
-	if (level > 3)
-		return found;
-
-	if (!hist_field)
-		return found;
-
-	found = check_field_for_var_ref(hist_field, var_data, var_idx);
-	if (found)
-		return found;
-
-	for (i = 0; i < HIST_FIELD_OPERANDS_MAX; i++) {
-		struct hist_field *operand;
-
-		operand = hist_field->operands[i];
-		found = check_field_for_var_refs(hist_data, operand, var_data,
-						 var_idx, level + 1);
-		if (found)
-			return found;
-	}
-
-	return found;
-}
-
-static struct hist_field *find_var_ref(struct hist_trigger_data *hist_data,
-				       struct hist_trigger_data *var_data,
-				       unsigned int var_idx)
-{
-	struct hist_field *hist_field, *found = NULL;
-	unsigned int i;
-
-	for_each_hist_field(i, hist_data) {
-		hist_field = hist_data->fields[i];
-		found = check_field_for_var_refs(hist_data, hist_field,
-						 var_data, var_idx, 0);
-		if (found)
-			return found;
-	}
-
-	for (i = 0; i < hist_data->n_synth_var_refs; i++) {
-		hist_field = hist_data->synth_var_refs[i];
-		found = check_field_for_var_refs(hist_data, hist_field,
-						 var_data, var_idx, 0);
-		if (found)
-			return found;
-	}
-
-	return found;
-}
-
-static struct hist_field *find_any_var_ref(struct hist_trigger_data *hist_data,
-					   unsigned int var_idx)
-{
-	struct trace_array *tr = hist_data->event_file->tr;
-	struct hist_field *found = NULL;
-	struct hist_var_data *var_data;
-
-	list_for_each_entry(var_data, &tr->hist_vars, list) {
-		if (var_data->hist_data == hist_data)
-			continue;
-		found = find_var_ref(var_data->hist_data, hist_data, var_idx);
-		if (found)
-			break;
-	}
-
-	return found;
-}
-
-static bool check_var_refs(struct hist_trigger_data *hist_data)
-{
-	struct hist_field *field;
-	bool found = false;
-	int i;
-
-	for_each_hist_field(i, hist_data) {
-		field = hist_data->fields[i];
-		if (field && field->flags & HIST_FIELD_FL_VAR) {
-			if (find_any_var_ref(hist_data, field->var.idx)) {
-				found = true;
-				break;
-			}
-		}
-	}
-
-	return found;
-}
-
-static struct hist_var_data *find_hist_vars(struct hist_trigger_data *hist_data)
-{
-	struct trace_array *tr = hist_data->event_file->tr;
-	struct hist_var_data *var_data, *found = NULL;
-
-	list_for_each_entry(var_data, &tr->hist_vars, list) {
-		if (var_data->hist_data == hist_data) {
-			found = var_data;
-			break;
-		}
-	}
-
-	return found;
-}
-
-static bool field_has_hist_vars(struct hist_field *hist_field,
-				unsigned int level)
-{
-	int i;
-
-	if (level > 3)
-		return false;
-
-	if (!hist_field)
-		return false;
-
-	if (hist_field->flags & HIST_FIELD_FL_VAR ||
-	    hist_field->flags & HIST_FIELD_FL_VAR_REF)
-		return true;
-
-	for (i = 0; i < HIST_FIELD_OPERANDS_MAX; i++) {
-		struct hist_field *operand;
-
-		operand = hist_field->operands[i];
-		if (field_has_hist_vars(operand, level + 1))
-			return true;
-	}
-
-	return false;
-}
-
-static bool has_hist_vars(struct hist_trigger_data *hist_data)
-{
-	struct hist_field *hist_field;
-	int i;
-
-	for_each_hist_field(i, hist_data) {
-		hist_field = hist_data->fields[i];
-		if (field_has_hist_vars(hist_field, 0))
-			return true;
-	}
-
-	return false;
-}
-
-static int save_hist_vars(struct hist_trigger_data *hist_data)
-{
-	struct trace_array *tr = hist_data->event_file->tr;
-	struct hist_var_data *var_data;
-
-	var_data = find_hist_vars(hist_data);
-	if (var_data)
-		return 0;
-
-	if (trace_array_get(tr) < 0)
-		return -ENODEV;
-
-	var_data = kzalloc(sizeof(*var_data), GFP_KERNEL);
-	if (!var_data) {
-		trace_array_put(tr);
-		return -ENOMEM;
-	}
-
-	var_data->hist_data = hist_data;
-	list_add(&var_data->list, &tr->hist_vars);
-
-	return 0;
-}
-
-static void remove_hist_vars(struct hist_trigger_data *hist_data)
-{
-	struct trace_array *tr = hist_data->event_file->tr;
-	struct hist_var_data *var_data;
-
-	var_data = find_hist_vars(hist_data);
-	if (!var_data)
-		return;
-
-	if (WARN_ON(check_var_refs(hist_data)))
-		return;
-
-	list_del(&var_data->list);
-
-	kfree(var_data);
-
-	trace_array_put(tr);
-}
-
-static struct hist_field *find_var_field(struct hist_trigger_data *hist_data,
-					 const char *var_name)
-{
-	struct hist_field *hist_field, *found = NULL;
-	int i;
-
-	for_each_hist_field(i, hist_data) {
-		hist_field = hist_data->fields[i];
-		if (hist_field && hist_field->flags & HIST_FIELD_FL_VAR &&
-		    strcmp(hist_field->var.name, var_name) == 0) {
-			found = hist_field;
-			break;
-		}
-	}
-
-	return found;
-}
-
-static struct hist_field *find_var(struct hist_trigger_data *hist_data,
-				   struct trace_event_file *file,
-				   const char *var_name)
-{
-	struct hist_trigger_data *test_data;
-	struct event_trigger_data *test;
-	struct hist_field *hist_field;
-
-	hist_field = find_var_field(hist_data, var_name);
-	if (hist_field)
-		return hist_field;
-
-	list_for_each_entry_rcu(test, &file->triggers, list) {
-		if (test->cmd_ops->trigger_type == ETT_EVENT_HIST) {
-			test_data = test->private_data;
-			hist_field = find_var_field(test_data, var_name);
-			if (hist_field)
-				return hist_field;
-		}
-	}
-
-	return NULL;
-}
-
-static struct trace_event_file *find_var_file(struct trace_array *tr,
-					      char *system,
-					      char *event_name,
-					      char *var_name)
-{
-	struct hist_trigger_data *var_hist_data;
-	struct hist_var_data *var_data;
-	struct trace_event_file *file, *found = NULL;
-
-	if (system)
-		return find_event_file(tr, system, event_name);
-
-	list_for_each_entry(var_data, &tr->hist_vars, list) {
-		var_hist_data = var_data->hist_data;
-		file = var_hist_data->event_file;
-		if (file == found)
-			continue;
-
-		if (find_var_field(var_hist_data, var_name)) {
-			if (found) {
-				hist_err_event("Variable name not unique, need to use fully qualified name (subsys.event.var) for variable: ", system, event_name, var_name);
-				return NULL;
-			}
-
-			found = file;
-		}
-	}
-
-	return found;
-}
-
-static struct hist_field *find_file_var(struct trace_event_file *file,
-					const char *var_name)
-{
-	struct hist_trigger_data *test_data;
-	struct event_trigger_data *test;
-	struct hist_field *hist_field;
-
-	list_for_each_entry_rcu(test, &file->triggers, list) {
-		if (test->cmd_ops->trigger_type == ETT_EVENT_HIST) {
-			test_data = test->private_data;
-			hist_field = find_var_field(test_data, var_name);
-			if (hist_field)
-				return hist_field;
-		}
-	}
-
-	return NULL;
-}
-
-static struct hist_field *
-find_match_var(struct hist_trigger_data *hist_data, char *var_name)
-{
-	struct trace_array *tr = hist_data->event_file->tr;
-	struct hist_field *hist_field, *found = NULL;
-	struct trace_event_file *file;
-	unsigned int i;
-
-	for (i = 0; i < hist_data->n_actions; i++) {
-		struct action_data *data = hist_data->actions[i];
-
-		if (data->fn == action_trace) {
-			char *system = data->onmatch.match_event_system;
-			char *event_name = data->onmatch.match_event;
-
-			file = find_var_file(tr, system, event_name, var_name);
-			if (!file)
-				continue;
-			hist_field = find_file_var(file, var_name);
-			if (hist_field) {
-				if (found) {
-					hist_err_event("Variable name not unique, need to use fully qualified name (subsys.event.var) for variable: ", system, event_name, var_name);
-					return ERR_PTR(-EINVAL);
-				}
-
-				found = hist_field;
-			}
-		}
-	}
-	return found;
-}
-
-static struct hist_field *find_event_var(struct hist_trigger_data *hist_data,
-					 char *system,
-					 char *event_name,
-					 char *var_name)
-{
-	struct trace_array *tr = hist_data->event_file->tr;
-	struct hist_field *hist_field = NULL;
-	struct trace_event_file *file;
-
-	if (!system || !event_name) {
-		hist_field = find_match_var(hist_data, var_name);
-		if (IS_ERR(hist_field))
-			return NULL;
-		if (hist_field)
-			return hist_field;
-	}
-
-	file = find_var_file(tr, system, event_name, var_name);
-	if (!file)
-		return NULL;
-
-	hist_field = find_file_var(file, var_name);
-
-	return hist_field;
-}
-
-struct hist_elt_data {
-	char *comm;
-	u64 *var_ref_vals;
-	char *field_var_str[SYNTH_FIELDS_MAX];
-};
-
-static u64 hist_field_var_ref(struct hist_field *hist_field,
-			      struct tracing_map_elt *elt,
-			      struct ring_buffer_event *rbe,
-			      void *event)
-{
-	struct hist_elt_data *elt_data;
-	u64 var_val = 0;
-
-	elt_data = elt->private_data;
-	var_val = elt_data->var_ref_vals[hist_field->var_ref_idx];
-
-	return var_val;
-}
-
-static bool resolve_var_refs(struct hist_trigger_data *hist_data, void *key,
-			     u64 *var_ref_vals, bool self)
-{
-	struct hist_trigger_data *var_data;
-	struct tracing_map_elt *var_elt;
-	struct hist_field *hist_field;
-	unsigned int i, var_idx;
-	bool resolved = true;
-	u64 var_val = 0;
-
-	for (i = 0; i < hist_data->n_var_refs; i++) {
-		hist_field = hist_data->var_refs[i];
-		var_idx = hist_field->var.idx;
-		var_data = hist_field->var.hist_data;
-
-		if (var_data == NULL) {
-			resolved = false;
-			break;
-		}
-
-		if ((self && var_data != hist_data) ||
-		    (!self && var_data == hist_data))
-			continue;
-
-		var_elt = tracing_map_lookup(var_data->map, key);
-		if (!var_elt) {
-			resolved = false;
-			break;
-		}
-
-		if (!tracing_map_var_set(var_elt, var_idx)) {
-			resolved = false;
-			break;
-		}
-
-		if (self || !hist_field->read_once)
-			var_val = tracing_map_read_var(var_elt, var_idx);
-		else
-			var_val = tracing_map_read_var_once(var_elt, var_idx);
-
-		var_ref_vals[i] = var_val;
-	}
-
-	return resolved;
-}
-
-static const char *hist_field_name(struct hist_field *field,
-				   unsigned int level)
-{
-	const char *field_name = "";
-
-	if (level > 1)
-		return field_name;
-
-	if (field->field)
-		field_name = field->field->name;
-	else if (field->flags & HIST_FIELD_FL_LOG2 ||
-		 field->flags & HIST_FIELD_FL_ALIAS)
-		field_name = hist_field_name(field->operands[0], ++level);
-=======
->>>>>>> 2e605545
-	else if (field->flags & HIST_FIELD_FL_CPU)
-		field_name = "cpu";
-	else if (field->flags & HIST_FIELD_FL_EXPR ||
-		 field->flags & HIST_FIELD_FL_VAR_REF) {
-		if (field->system) {
-			static char full_name[MAX_FILTER_STR_VAL];
-
-			strcat(full_name, field->system);
-			strcat(full_name, ".");
-			strcat(full_name, field->event_name);
-			strcat(full_name, ".");
-			strcat(full_name, field->name);
-			field_name = full_name;
-		} else
-			field_name = field->name;
-	} else if (field->flags & HIST_FIELD_FL_TIMESTAMP)
-		field_name = "common_timestamp";
-
-	if (field_name == NULL)
-		field_name = "";
-
-	return field_name;
-}
-
-static hist_field_fn_t select_value_fn(int field_size, int field_is_signed)
-{
-	hist_field_fn_t fn = NULL;
-
-	switch (field_size) {
-	case 8:
-		if (field_is_signed)
-			fn = hist_field_s64;
-		else
-			fn = hist_field_u64;
-		break;
-	case 4:
-		if (field_is_signed)
-			fn = hist_field_s32;
-		else
-			fn = hist_field_u32;
-		break;
-	case 2:
-		if (field_is_signed)
-			fn = hist_field_s16;
-		else
-			fn = hist_field_u16;
-		break;
-	case 1:
-		if (field_is_signed)
-			fn = hist_field_s8;
-		else
-			fn = hist_field_u8;
-		break;
-	}
-
-	return fn;
-}
-
-static int parse_map_size(char *str)
-{
-	unsigned long size, map_bits;
-	int ret;
-
-	strsep(&str, "=");
-	if (!str) {
-		ret = -EINVAL;
-		goto out;
-	}
-
-	ret = kstrtoul(str, 0, &size);
-	if (ret)
-		goto out;
-
-	map_bits = ilog2(roundup_pow_of_two(size));
-	if (map_bits < TRACING_MAP_BITS_MIN ||
-	    map_bits > TRACING_MAP_BITS_MAX)
-		ret = -EINVAL;
-	else
-		ret = map_bits;
- out:
-	return ret;
-}
-
-static void destroy_hist_trigger_attrs(struct hist_trigger_attrs *attrs)
-{
-	unsigned int i;
-
-	if (!attrs)
-		return;
-
-	for (i = 0; i < attrs->n_assignments; i++)
-		kfree(attrs->assignment_str[i]);
-
-	for (i = 0; i < attrs->n_actions; i++)
-		kfree(attrs->action_str[i]);
-
-	kfree(attrs->name);
-	kfree(attrs->sort_key_str);
-	kfree(attrs->keys_str);
-	kfree(attrs->vals_str);
-	kfree(attrs->clock);
-	kfree(attrs);
-}
-
-static int parse_action(char *str, struct hist_trigger_attrs *attrs)
-{
-	int ret = -EINVAL;
-
-	if (attrs->n_actions >= HIST_ACTIONS_MAX)
-		return ret;
-
-	if ((strncmp(str, "onmatch(", strlen("onmatch(")) == 0) ||
-	    (strncmp(str, "onmax(", strlen("onmax(")) == 0)) {
-		attrs->action_str[attrs->n_actions] = kstrdup(str, GFP_KERNEL);
-		if (!attrs->action_str[attrs->n_actions]) {
-			ret = -ENOMEM;
-			return ret;
-		}
-		attrs->n_actions++;
-		ret = 0;
-	}
-
-	return ret;
-}
-
-static int parse_assignment(char *str, struct hist_trigger_attrs *attrs)
-{
-	int ret = 0;
-
-	if ((strncmp(str, "key=", strlen("key=")) == 0) ||
-	    (strncmp(str, "keys=", strlen("keys=")) == 0)) {
-		attrs->keys_str = kstrdup(str, GFP_KERNEL);
-		if (!attrs->keys_str) {
-			ret = -ENOMEM;
-			goto out;
-		}
-	} else if ((strncmp(str, "val=", strlen("val=")) == 0) ||
-		 (strncmp(str, "vals=", strlen("vals=")) == 0) ||
-		 (strncmp(str, "values=", strlen("values=")) == 0)) {
-		attrs->vals_str = kstrdup(str, GFP_KERNEL);
-		if (!attrs->vals_str) {
-			ret = -ENOMEM;
-			goto out;
-		}
-	} else if (strncmp(str, "sort=", strlen("sort=")) == 0) {
-		attrs->sort_key_str = kstrdup(str, GFP_KERNEL);
-		if (!attrs->sort_key_str) {
-			ret = -ENOMEM;
-			goto out;
-		}
-	} else if (strncmp(str, "name=", strlen("name=")) == 0) {
-		attrs->name = kstrdup(str, GFP_KERNEL);
-		if (!attrs->name) {
-			ret = -ENOMEM;
-			goto out;
-		}
-	} else if (strncmp(str, "clock=", strlen("clock=")) == 0) {
-		strsep(&str, "=");
-		if (!str) {
-			ret = -EINVAL;
-			goto out;
-		}
-
-		str = strstrip(str);
-		attrs->clock = kstrdup(str, GFP_KERNEL);
-		if (!attrs->clock) {
-			ret = -ENOMEM;
-			goto out;
-		}
-	} else if (strncmp(str, "size=", strlen("size=")) == 0) {
-		int map_bits = parse_map_size(str);
-
-		if (map_bits < 0) {
-			ret = map_bits;
-			goto out;
-		}
-		attrs->map_bits = map_bits;
-	} else {
-		char *assignment;
-
-		if (attrs->n_assignments == TRACING_MAP_VARS_MAX) {
-			hist_err("Too many variables defined: ", str);
-			ret = -EINVAL;
-			goto out;
-		}
-
-		assignment = kstrdup(str, GFP_KERNEL);
-		if (!assignment) {
-			ret = -ENOMEM;
-			goto out;
-		}
-
-		attrs->assignment_str[attrs->n_assignments++] = assignment;
-	}
- out:
-	return ret;
-}
-
-static struct hist_trigger_attrs *parse_hist_trigger_attrs(char *trigger_str)
-{
-	struct hist_trigger_attrs *attrs;
-	int ret = 0;
-
-	attrs = kzalloc(sizeof(*attrs), GFP_KERNEL);
-	if (!attrs)
-		return ERR_PTR(-ENOMEM);
-
-	while (trigger_str) {
-		char *str = strsep(&trigger_str, ":");
-
-		if (strchr(str, '=')) {
-			ret = parse_assignment(str, attrs);
-			if (ret)
-				goto free;
-		} else if (strcmp(str, "pause") == 0)
-			attrs->pause = true;
-		else if ((strcmp(str, "cont") == 0) ||
-			 (strcmp(str, "continue") == 0))
-			attrs->cont = true;
-		else if (strcmp(str, "clear") == 0)
-			attrs->clear = true;
-		else {
-			ret = parse_action(str, attrs);
-			if (ret)
-				goto free;
-		}
-	}
-
-	if (!attrs->keys_str) {
-		ret = -EINVAL;
-		goto free;
-	}
-
-	if (!attrs->clock) {
-		attrs->clock = kstrdup("global", GFP_KERNEL);
-		if (!attrs->clock) {
-			ret = -ENOMEM;
-			goto free;
-		}
-	}
-
-	return attrs;
- free:
-	destroy_hist_trigger_attrs(attrs);
-
-	return ERR_PTR(ret);
-}
-
-static inline void save_comm(char *comm, struct task_struct *task)
-{
-	if (!task->pid) {
-		strcpy(comm, "<idle>");
-		return;
-	}
-
-	if (WARN_ON_ONCE(task->pid < 0)) {
-		strcpy(comm, "<XXX>");
-		return;
-	}
-
-	memcpy(comm, task->comm, TASK_COMM_LEN);
-}
-
-static void hist_elt_data_free(struct hist_elt_data *elt_data)
-{
-	unsigned int i;
-
-	for (i = 0; i < SYNTH_FIELDS_MAX; i++)
-		kfree(elt_data->field_var_str[i]);
-
-	kfree(elt_data->comm);
-	kfree(elt_data);
-}
-
-static void hist_trigger_elt_data_free(struct tracing_map_elt *elt)
-{
-	struct hist_elt_data *elt_data = elt->private_data;
-
-	hist_elt_data_free(elt_data);
-}
-
-static int hist_trigger_elt_data_alloc(struct tracing_map_elt *elt)
-{
-	struct hist_trigger_data *hist_data = elt->map->private_data;
-	unsigned int size = TASK_COMM_LEN;
-	struct hist_elt_data *elt_data;
-	struct hist_field *key_field;
-	unsigned int i, n_str;
-
-	elt_data = kzalloc(sizeof(*elt_data), GFP_KERNEL);
-	if (!elt_data)
-		return -ENOMEM;
-
-	for_each_hist_key_field(i, hist_data) {
-		key_field = hist_data->fields[i];
-
-		if (key_field->flags & HIST_FIELD_FL_EXECNAME) {
-			elt_data->comm = kzalloc(size, GFP_KERNEL);
-			if (!elt_data->comm) {
-				kfree(elt_data);
-				return -ENOMEM;
-			}
-			break;
-		}
-	}
-
-	n_str = hist_data->n_field_var_str + hist_data->n_max_var_str;
-
-	size = STR_VAR_LEN_MAX;
-
-	for (i = 0; i < n_str; i++) {
-		elt_data->field_var_str[i] = kzalloc(size, GFP_KERNEL);
-		if (!elt_data->field_var_str[i]) {
-			hist_elt_data_free(elt_data);
-			return -ENOMEM;
-		}
-	}
-
-	elt->private_data = elt_data;
-
-	return 0;
-}
-
-static void hist_trigger_elt_data_init(struct tracing_map_elt *elt)
-{
-	struct hist_elt_data *elt_data = elt->private_data;
-
-	if (elt_data->comm)
-		save_comm(elt_data->comm, current);
-}
-
-static const struct tracing_map_ops hist_trigger_elt_data_ops = {
-	.elt_alloc	= hist_trigger_elt_data_alloc,
-	.elt_free	= hist_trigger_elt_data_free,
-	.elt_init	= hist_trigger_elt_data_init,
-};
-
-static const char *get_hist_field_flags(struct hist_field *hist_field)
-{
-	const char *flags_str = NULL;
-
-	if (hist_field->flags & HIST_FIELD_FL_HEX)
-		flags_str = "hex";
-	else if (hist_field->flags & HIST_FIELD_FL_SYM)
-		flags_str = "sym";
-	else if (hist_field->flags & HIST_FIELD_FL_SYM_OFFSET)
-		flags_str = "sym-offset";
-	else if (hist_field->flags & HIST_FIELD_FL_EXECNAME)
-		flags_str = "execname";
-	else if (hist_field->flags & HIST_FIELD_FL_SYSCALL)
-		flags_str = "syscall";
-	else if (hist_field->flags & HIST_FIELD_FL_LOG2)
-		flags_str = "log2";
-	else if (hist_field->flags & HIST_FIELD_FL_TIMESTAMP_USECS)
-		flags_str = "usecs";
-
-	return flags_str;
-}
-
-static void expr_field_str(struct hist_field *field, char *expr)
-{
-	if (field->flags & HIST_FIELD_FL_VAR_REF)
-		strcat(expr, "$");
-
-	strcat(expr, hist_field_name(field, 0));
-
-	if (field->flags && !(field->flags & HIST_FIELD_FL_VAR_REF)) {
-		const char *flags_str = get_hist_field_flags(field);
-
-		if (flags_str) {
-			strcat(expr, ".");
-			strcat(expr, flags_str);
-		}
-	}
-}
-
-static char *expr_str(struct hist_field *field, unsigned int level)
-{
-	char *expr;
-
-	if (level > 1)
-		return NULL;
-
-	expr = kzalloc(MAX_FILTER_STR_VAL, GFP_KERNEL);
-	if (!expr)
-		return NULL;
-
-	if (!field->operands[0]) {
-		expr_field_str(field, expr);
-		return expr;
-	}
-
-	if (field->operator == FIELD_OP_UNARY_MINUS) {
-		char *subexpr;
-
-		strcat(expr, "-(");
-		subexpr = expr_str(field->operands[0], ++level);
-		if (!subexpr) {
-			kfree(expr);
-			return NULL;
-		}
-		strcat(expr, subexpr);
-		strcat(expr, ")");
-
-		kfree(subexpr);
-
-		return expr;
-	}
-
-	expr_field_str(field->operands[0], expr);
-
-	switch (field->operator) {
-	case FIELD_OP_MINUS:
-		strcat(expr, "-");
-		break;
-	case FIELD_OP_PLUS:
-		strcat(expr, "+");
-		break;
-	default:
-		kfree(expr);
-		return NULL;
-	}
-
-	expr_field_str(field->operands[1], expr);
-
-	return expr;
-}
-
-static int contains_operator(char *str)
-{
-	enum field_op_id field_op = FIELD_OP_NONE;
-	char *op;
-
-	op = strpbrk(str, "+-");
-	if (!op)
-		return FIELD_OP_NONE;
-
-	switch (*op) {
-	case '-':
-		if (*str == '-')
-			field_op = FIELD_OP_UNARY_MINUS;
-		else
-			field_op = FIELD_OP_MINUS;
-		break;
-	case '+':
-		field_op = FIELD_OP_PLUS;
-		break;
-	default:
-		break;
-	}
-
-	return field_op;
-}
-
-static void destroy_hist_field(struct hist_field *hist_field,
-			       unsigned int level)
-{
-	unsigned int i;
-
-	if (level > 3)
-		return;
-
-	if (!hist_field)
-		return;
-
-	for (i = 0; i < HIST_FIELD_OPERANDS_MAX; i++)
-		destroy_hist_field(hist_field->operands[i], level + 1);
-
-	kfree(hist_field->var.name);
-	kfree(hist_field->name);
-	kfree(hist_field->type);
-
-	kfree(hist_field);
-}
-
-static struct hist_field *create_hist_field(struct hist_trigger_data *hist_data,
-					    struct ftrace_event_field *field,
-					    unsigned long flags,
-					    char *var_name)
-{
-	struct hist_field *hist_field;
-
-	if (field && is_function_field(field))
-		return NULL;
-
-	hist_field = kzalloc(sizeof(struct hist_field), GFP_KERNEL);
-	if (!hist_field)
-		return NULL;
-
-	hist_field->hist_data = hist_data;
-
-	if (flags & HIST_FIELD_FL_EXPR || flags & HIST_FIELD_FL_ALIAS)
-		goto out; /* caller will populate */
-
-	if (flags & HIST_FIELD_FL_VAR_REF) {
-		hist_field->fn = hist_field_var_ref;
-		goto out;
-	}
-
-	if (flags & HIST_FIELD_FL_HITCOUNT) {
-		hist_field->fn = hist_field_counter;
-		hist_field->size = sizeof(u64);
-		hist_field->type = kstrdup("u64", GFP_KERNEL);
-		if (!hist_field->type)
-			goto free;
-		goto out;
-	}
-
-	if (flags & HIST_FIELD_FL_STACKTRACE) {
-		hist_field->fn = hist_field_none;
-		goto out;
-	}
-
-	if (flags & HIST_FIELD_FL_LOG2) {
-		unsigned long fl = flags & ~HIST_FIELD_FL_LOG2;
-		hist_field->fn = hist_field_log2;
-		hist_field->operands[0] = create_hist_field(hist_data, field, fl, NULL);
-		hist_field->size = hist_field->operands[0]->size;
-		hist_field->type = kstrdup(hist_field->operands[0]->type, GFP_KERNEL);
-		if (!hist_field->type)
-			goto free;
-		goto out;
-	}
-
-	if (flags & HIST_FIELD_FL_TIMESTAMP) {
-		hist_field->fn = hist_field_timestamp;
-		hist_field->size = sizeof(u64);
-		hist_field->type = kstrdup("u64", GFP_KERNEL);
-		if (!hist_field->type)
-			goto free;
-		goto out;
-	}
-
-	if (flags & HIST_FIELD_FL_CPU) {
-		hist_field->fn = hist_field_cpu;
-		hist_field->size = sizeof(int);
-		hist_field->type = kstrdup("unsigned int", GFP_KERNEL);
-		if (!hist_field->type)
-			goto free;
-		goto out;
-	}
-
-	if (WARN_ON_ONCE(!field))
-		goto out;
-
-	if (is_string_field(field)) {
-		flags |= HIST_FIELD_FL_STRING;
-
-		hist_field->size = MAX_FILTER_STR_VAL;
-		hist_field->type = kstrdup(field->type, GFP_KERNEL);
-		if (!hist_field->type)
-			goto free;
-
-		if (field->filter_type == FILTER_STATIC_STRING)
-			hist_field->fn = hist_field_string;
-		else if (field->filter_type == FILTER_DYN_STRING)
-			hist_field->fn = hist_field_dynstring;
-		else
-			hist_field->fn = hist_field_pstring;
-	} else {
-		hist_field->size = field->size;
-		hist_field->is_signed = field->is_signed;
-		hist_field->type = kstrdup(field->type, GFP_KERNEL);
-		if (!hist_field->type)
-			goto free;
-
-		hist_field->fn = select_value_fn(field->size,
-						 field->is_signed);
-		if (!hist_field->fn) {
-			destroy_hist_field(hist_field, 0);
-			return NULL;
-		}
-	}
- out:
-	hist_field->field = field;
-	hist_field->flags = flags;
-
-	if (var_name) {
-		hist_field->var.name = kstrdup(var_name, GFP_KERNEL);
-		if (!hist_field->var.name)
-			goto free;
-	}
-
-	return hist_field;
- free:
-	destroy_hist_field(hist_field, 0);
-	return NULL;
-}
-
-static void destroy_hist_fields(struct hist_trigger_data *hist_data)
-{
-	unsigned int i;
-
-	for (i = 0; i < HIST_FIELDS_MAX; i++) {
-		if (hist_data->fields[i]) {
-			destroy_hist_field(hist_data->fields[i], 0);
-			hist_data->fields[i] = NULL;
-		}
-	}
-}
-
-static int init_var_ref(struct hist_field *ref_field,
-			struct hist_field *var_field,
-			char *system, char *event_name)
-{
-	int err = 0;
-
-	ref_field->var.idx = var_field->var.idx;
-	ref_field->var.hist_data = var_field->hist_data;
-	ref_field->size = var_field->size;
-	ref_field->is_signed = var_field->is_signed;
-	ref_field->flags |= var_field->flags &
-		(HIST_FIELD_FL_TIMESTAMP | HIST_FIELD_FL_TIMESTAMP_USECS);
-
-	if (system) {
-		ref_field->system = kstrdup(system, GFP_KERNEL);
-		if (!ref_field->system)
-			return -ENOMEM;
-	}
-
-	if (event_name) {
-		ref_field->event_name = kstrdup(event_name, GFP_KERNEL);
-		if (!ref_field->event_name) {
-			err = -ENOMEM;
-			goto free;
-		}
-	}
-
-	if (var_field->var.name) {
-		ref_field->name = kstrdup(var_field->var.name, GFP_KERNEL);
-		if (!ref_field->name) {
-			err = -ENOMEM;
-			goto free;
-		}
-	} else if (var_field->name) {
-		ref_field->name = kstrdup(var_field->name, GFP_KERNEL);
-		if (!ref_field->name) {
-			err = -ENOMEM;
-			goto free;
-		}
-	}
-
-	ref_field->type = kstrdup(var_field->type, GFP_KERNEL);
-	if (!ref_field->type) {
-		err = -ENOMEM;
-		goto free;
-	}
- out:
-	return err;
- free:
-	kfree(ref_field->system);
-	kfree(ref_field->event_name);
-	kfree(ref_field->name);
-
-	goto out;
-}
-
-static struct hist_field *create_var_ref(struct hist_field *var_field,
-					 char *system, char *event_name)
-{
-	unsigned long flags = HIST_FIELD_FL_VAR_REF;
-	struct hist_field *ref_field;
-
-	ref_field = create_hist_field(var_field->hist_data, NULL, flags, NULL);
-	if (ref_field) {
-		if (init_var_ref(ref_field, var_field, system, event_name)) {
-			destroy_hist_field(ref_field, 0);
-			return NULL;
-		}
-	}
-
-	return ref_field;
-}
-
-static bool is_var_ref(char *var_name)
-{
-	if (!var_name || strlen(var_name) < 2 || var_name[0] != '$')
-		return false;
-
-	return true;
-}
-
-static char *field_name_from_var(struct hist_trigger_data *hist_data,
-				 char *var_name)
-{
-	char *name, *field;
-	unsigned int i;
-
-	for (i = 0; i < hist_data->attrs->var_defs.n_vars; i++) {
-		name = hist_data->attrs->var_defs.name[i];
-
-		if (strcmp(var_name, name) == 0) {
-			field = hist_data->attrs->var_defs.expr[i];
-			if (contains_operator(field) || is_var_ref(field))
-				continue;
-			return field;
-		}
-	}
-
-	return NULL;
-}
-
-static char *local_field_var_ref(struct hist_trigger_data *hist_data,
-				 char *system, char *event_name,
-				 char *var_name)
-{
-	struct trace_event_call *call;
-
-	if (system && event_name) {
-		call = hist_data->event_file->event_call;
-
-		if (strcmp(system, call->class->system) != 0)
-			return NULL;
-
-		if (strcmp(event_name, trace_event_name(call)) != 0)
-			return NULL;
-	}
-
-	if (!!system != !!event_name)
-		return NULL;
-
-	if (!is_var_ref(var_name))
-		return NULL;
-
-	var_name++;
-
-	return field_name_from_var(hist_data, var_name);
-}
-
-static struct hist_field *parse_var_ref(struct hist_trigger_data *hist_data,
-					char *system, char *event_name,
-					char *var_name)
-{
-	struct hist_field *var_field = NULL, *ref_field = NULL;
-
-	if (!is_var_ref(var_name))
-		return NULL;
-
-	var_name++;
-
-	var_field = find_event_var(hist_data, system, event_name, var_name);
-	if (var_field)
-		ref_field = create_var_ref(var_field, system, event_name);
-
-	if (!ref_field)
-		hist_err_event("Couldn't find variable: $",
-			       system, event_name, var_name);
-
-	return ref_field;
-}
-
-static struct ftrace_event_field *
-parse_field(struct hist_trigger_data *hist_data, struct trace_event_file *file,
-	    char *field_str, unsigned long *flags)
-{
-	struct ftrace_event_field *field = NULL;
-	char *field_name, *modifier, *str;
-
-	modifier = str = kstrdup(field_str, GFP_KERNEL);
-	if (!modifier)
-		return ERR_PTR(-ENOMEM);
-
-	field_name = strsep(&modifier, ".");
-	if (modifier) {
-		if (strcmp(modifier, "hex") == 0)
-			*flags |= HIST_FIELD_FL_HEX;
-		else if (strcmp(modifier, "sym") == 0)
-			*flags |= HIST_FIELD_FL_SYM;
-		else if (strcmp(modifier, "sym-offset") == 0)
-			*flags |= HIST_FIELD_FL_SYM_OFFSET;
-		else if ((strcmp(modifier, "execname") == 0) &&
-			 (strcmp(field_name, "common_pid") == 0))
-			*flags |= HIST_FIELD_FL_EXECNAME;
-		else if (strcmp(modifier, "syscall") == 0)
-			*flags |= HIST_FIELD_FL_SYSCALL;
-		else if (strcmp(modifier, "log2") == 0)
-			*flags |= HIST_FIELD_FL_LOG2;
-		else if (strcmp(modifier, "usecs") == 0)
-			*flags |= HIST_FIELD_FL_TIMESTAMP_USECS;
-		else {
-			field = ERR_PTR(-EINVAL);
-			goto out;
-		}
-	}
-
-	if (strcmp(field_name, "common_timestamp") == 0) {
-		*flags |= HIST_FIELD_FL_TIMESTAMP;
-		hist_data->enable_timestamps = true;
-		if (*flags & HIST_FIELD_FL_TIMESTAMP_USECS)
-			hist_data->attrs->ts_in_usecs = true;
-	} else if (strcmp(field_name, "cpu") == 0)
-		*flags |= HIST_FIELD_FL_CPU;
-	else {
-		field = trace_find_event_field(file->event_call, field_name);
-		if (!field || !field->size) {
-			field = ERR_PTR(-EINVAL);
-			goto out;
-		}
-	}
- out:
-	kfree(str);
-
-	return field;
-}
-
-static struct hist_field *create_alias(struct hist_trigger_data *hist_data,
-				       struct hist_field *var_ref,
-				       char *var_name)
-{
-	struct hist_field *alias = NULL;
-	unsigned long flags = HIST_FIELD_FL_ALIAS | HIST_FIELD_FL_VAR;
-
-	alias = create_hist_field(hist_data, NULL, flags, var_name);
-	if (!alias)
-		return NULL;
-
-	alias->fn = var_ref->fn;
-	alias->operands[0] = var_ref;
-
-	if (init_var_ref(alias, var_ref, var_ref->system, var_ref->event_name)) {
-		destroy_hist_field(alias, 0);
-		return NULL;
-	}
-
-	return alias;
-}
-
-static struct hist_field *parse_atom(struct hist_trigger_data *hist_data,
-				     struct trace_event_file *file, char *str,
-				     unsigned long *flags, char *var_name)
-{
-	char *s, *ref_system = NULL, *ref_event = NULL, *ref_var = str;
-	struct ftrace_event_field *field = NULL;
-	struct hist_field *hist_field = NULL;
-	int ret = 0;
-
-	s = strchr(str, '.');
-	if (s) {
-		s = strchr(++s, '.');
-		if (s) {
-			ref_system = strsep(&str, ".");
-			if (!str) {
-				ret = -EINVAL;
-				goto out;
-			}
-			ref_event = strsep(&str, ".");
-			if (!str) {
-				ret = -EINVAL;
-				goto out;
-			}
-			ref_var = str;
-		}
-	}
-
-	s = local_field_var_ref(hist_data, ref_system, ref_event, ref_var);
-	if (!s) {
-		hist_field = parse_var_ref(hist_data, ref_system, ref_event, ref_var);
-		if (hist_field) {
-			hist_data->var_refs[hist_data->n_var_refs] = hist_field;
-			hist_field->var_ref_idx = hist_data->n_var_refs++;
-			if (var_name) {
-				hist_field = create_alias(hist_data, hist_field, var_name);
-				if (!hist_field) {
-					ret = -ENOMEM;
-					goto out;
-				}
-			}
-			return hist_field;
-		}
-	} else
-		str = s;
-
-	field = parse_field(hist_data, file, str, flags);
-	if (IS_ERR(field)) {
-		ret = PTR_ERR(field);
-		goto out;
-	}
-
-	hist_field = create_hist_field(hist_data, field, *flags, var_name);
-	if (!hist_field) {
-		ret = -ENOMEM;
-		goto out;
-	}
-
-	return hist_field;
- out:
-	return ERR_PTR(ret);
-}
-
-static struct hist_field *parse_expr(struct hist_trigger_data *hist_data,
-				     struct trace_event_file *file,
-				     char *str, unsigned long flags,
-				     char *var_name, unsigned int level);
-
-static struct hist_field *parse_unary(struct hist_trigger_data *hist_data,
-				      struct trace_event_file *file,
-				      char *str, unsigned long flags,
-				      char *var_name, unsigned int level)
-{
-	struct hist_field *operand1, *expr = NULL;
-	unsigned long operand_flags;
-	int ret = 0;
-	char *s;
-
-	// we support only -(xxx) i.e. explicit parens required
-
-	if (level > 3) {
-		hist_err("Too many subexpressions (3 max): ", str);
-		ret = -EINVAL;
-		goto free;
-	}
-
-	str++; // skip leading '-'
-
-	s = strchr(str, '(');
-	if (s)
-		str++;
-	else {
-		ret = -EINVAL;
-		goto free;
-	}
-
-	s = strrchr(str, ')');
-	if (s)
-		*s = '\0';
-	else {
-		ret = -EINVAL; // no closing ')'
-		goto free;
-	}
-
-	flags |= HIST_FIELD_FL_EXPR;
-	expr = create_hist_field(hist_data, NULL, flags, var_name);
-	if (!expr) {
-		ret = -ENOMEM;
-		goto free;
-	}
-
-	operand_flags = 0;
-	operand1 = parse_expr(hist_data, file, str, operand_flags, NULL, ++level);
-	if (IS_ERR(operand1)) {
-		ret = PTR_ERR(operand1);
-		goto free;
-	}
-
-	expr->flags |= operand1->flags &
-		(HIST_FIELD_FL_TIMESTAMP | HIST_FIELD_FL_TIMESTAMP_USECS);
-	expr->fn = hist_field_unary_minus;
-	expr->operands[0] = operand1;
-	expr->operator = FIELD_OP_UNARY_MINUS;
-	expr->name = expr_str(expr, 0);
-	expr->type = kstrdup(operand1->type, GFP_KERNEL);
-	if (!expr->type) {
-		ret = -ENOMEM;
-		goto free;
-	}
-
-	return expr;
- free:
-	destroy_hist_field(expr, 0);
-	return ERR_PTR(ret);
-}
-
-static int check_expr_operands(struct hist_field *operand1,
-			       struct hist_field *operand2)
-{
-	unsigned long operand1_flags = operand1->flags;
-	unsigned long operand2_flags = operand2->flags;
-
-	if ((operand1_flags & HIST_FIELD_FL_VAR_REF) ||
-	    (operand1_flags & HIST_FIELD_FL_ALIAS)) {
-		struct hist_field *var;
-
-		var = find_var_field(operand1->var.hist_data, operand1->name);
-		if (!var)
-			return -EINVAL;
-		operand1_flags = var->flags;
-	}
-
-	if ((operand2_flags & HIST_FIELD_FL_VAR_REF) ||
-	    (operand2_flags & HIST_FIELD_FL_ALIAS)) {
-		struct hist_field *var;
-
-		var = find_var_field(operand2->var.hist_data, operand2->name);
-		if (!var)
-			return -EINVAL;
-		operand2_flags = var->flags;
-	}
-
-	if ((operand1_flags & HIST_FIELD_FL_TIMESTAMP_USECS) !=
-	    (operand2_flags & HIST_FIELD_FL_TIMESTAMP_USECS)) {
-		hist_err("Timestamp units in expression don't match", NULL);
-		return -EINVAL;
-	}
-
-	return 0;
-}
-
-static struct hist_field *parse_expr(struct hist_trigger_data *hist_data,
-				     struct trace_event_file *file,
-				     char *str, unsigned long flags,
-				     char *var_name, unsigned int level)
-{
-	struct hist_field *operand1 = NULL, *operand2 = NULL, *expr = NULL;
-	unsigned long operand_flags;
-	int field_op, ret = -EINVAL;
-	char *sep, *operand1_str;
-
-	if (level > 3) {
-		hist_err("Too many subexpressions (3 max): ", str);
-		return ERR_PTR(-EINVAL);
-	}
-
-	field_op = contains_operator(str);
-
-	if (field_op == FIELD_OP_NONE)
-		return parse_atom(hist_data, file, str, &flags, var_name);
-
-	if (field_op == FIELD_OP_UNARY_MINUS)
-		return parse_unary(hist_data, file, str, flags, var_name, ++level);
-
-	switch (field_op) {
-	case FIELD_OP_MINUS:
-		sep = "-";
-		break;
-	case FIELD_OP_PLUS:
-		sep = "+";
-		break;
-	default:
-		goto free;
-	}
-
-	operand1_str = strsep(&str, sep);
-	if (!operand1_str || !str)
-		goto free;
-
-	operand_flags = 0;
-	operand1 = parse_atom(hist_data, file, operand1_str,
-			      &operand_flags, NULL);
-	if (IS_ERR(operand1)) {
-		ret = PTR_ERR(operand1);
-		operand1 = NULL;
-		goto free;
-	}
-
-	// rest of string could be another expression e.g. b+c in a+b+c
-	operand_flags = 0;
-	operand2 = parse_expr(hist_data, file, str, operand_flags, NULL, ++level);
-	if (IS_ERR(operand2)) {
-		ret = PTR_ERR(operand2);
-		operand2 = NULL;
-		goto free;
-	}
-
-	ret = check_expr_operands(operand1, operand2);
-	if (ret)
-		goto free;
-
-	flags |= HIST_FIELD_FL_EXPR;
-
-	flags |= operand1->flags &
-		(HIST_FIELD_FL_TIMESTAMP | HIST_FIELD_FL_TIMESTAMP_USECS);
-
-	expr = create_hist_field(hist_data, NULL, flags, var_name);
-	if (!expr) {
-		ret = -ENOMEM;
-		goto free;
-	}
-
-	operand1->read_once = true;
-	operand2->read_once = true;
-
-	expr->operands[0] = operand1;
-	expr->operands[1] = operand2;
-	expr->operator = field_op;
-	expr->name = expr_str(expr, 0);
-	expr->type = kstrdup(operand1->type, GFP_KERNEL);
-	if (!expr->type) {
-		ret = -ENOMEM;
-		goto free;
-	}
-
-	switch (field_op) {
-	case FIELD_OP_MINUS:
-		expr->fn = hist_field_minus;
-		break;
-	case FIELD_OP_PLUS:
-		expr->fn = hist_field_plus;
-		break;
-	default:
-		goto free;
-	}
-
-	return expr;
- free:
-	destroy_hist_field(operand1, 0);
-	destroy_hist_field(operand2, 0);
-	destroy_hist_field(expr, 0);
-
-	return ERR_PTR(ret);
-}
-
-static char *find_trigger_filter(struct hist_trigger_data *hist_data,
-				 struct trace_event_file *file)
-{
-	struct event_trigger_data *test;
-
-	list_for_each_entry_rcu(test, &file->triggers, list) {
-		if (test->cmd_ops->trigger_type == ETT_EVENT_HIST) {
-			if (test->private_data == hist_data)
-				return test->filter_str;
-		}
-	}
-
-	return NULL;
-}
-
-static struct event_command trigger_hist_cmd;
-static int event_hist_trigger_func(struct event_command *cmd_ops,
-				   struct trace_event_file *file,
-				   char *glob, char *cmd, char *param);
-
-static bool compatible_keys(struct hist_trigger_data *target_hist_data,
-			    struct hist_trigger_data *hist_data,
-			    unsigned int n_keys)
-{
-	struct hist_field *target_hist_field, *hist_field;
-	unsigned int n, i, j;
-
-	if (hist_data->n_fields - hist_data->n_vals != n_keys)
-		return false;
-
-	i = hist_data->n_vals;
-	j = target_hist_data->n_vals;
-
-	for (n = 0; n < n_keys; n++) {
-		hist_field = hist_data->fields[i + n];
-		target_hist_field = target_hist_data->fields[j + n];
-
-		if (strcmp(hist_field->type, target_hist_field->type) != 0)
-			return false;
-		if (hist_field->size != target_hist_field->size)
-			return false;
-		if (hist_field->is_signed != target_hist_field->is_signed)
-			return false;
-	}
-
-	return true;
-}
-
-static struct hist_trigger_data *
-find_compatible_hist(struct hist_trigger_data *target_hist_data,
-		     struct trace_event_file *file)
-{
-	struct hist_trigger_data *hist_data;
-	struct event_trigger_data *test;
-	unsigned int n_keys;
-
-	n_keys = target_hist_data->n_fields - target_hist_data->n_vals;
-
-	list_for_each_entry_rcu(test, &file->triggers, list) {
-		if (test->cmd_ops->trigger_type == ETT_EVENT_HIST) {
-			hist_data = test->private_data;
-
-			if (compatible_keys(target_hist_data, hist_data, n_keys))
-				return hist_data;
-		}
-	}
-
-	return NULL;
-}
-
-static struct trace_event_file *event_file(struct trace_array *tr,
-					   char *system, char *event_name)
-{
-	struct trace_event_file *file;
-
-	file = find_event_file(tr, system, event_name);
-	if (!file)
-		return ERR_PTR(-EINVAL);
-
-	return file;
-}
-
-static struct hist_field *
-find_synthetic_field_var(struct hist_trigger_data *target_hist_data,
-			 char *system, char *event_name, char *field_name)
-{
-	struct hist_field *event_var;
-	char *synthetic_name;
-
-	synthetic_name = kzalloc(MAX_FILTER_STR_VAL, GFP_KERNEL);
-	if (!synthetic_name)
-		return ERR_PTR(-ENOMEM);
-
-	strcpy(synthetic_name, "synthetic_");
-	strcat(synthetic_name, field_name);
-
-	event_var = find_event_var(target_hist_data, system, event_name, synthetic_name);
-
-	kfree(synthetic_name);
-
-	return event_var;
-}
-
-/**
- * create_field_var_hist - Automatically create a histogram and var for a field
- * @target_hist_data: The target hist trigger
- * @subsys_name: Optional subsystem name
- * @event_name: Optional event name
- * @field_name: The name of the field (and the resulting variable)
- *
- * Hist trigger actions fetch data from variables, not directly from
- * events.  However, for convenience, users are allowed to directly
- * specify an event field in an action, which will be automatically
- * converted into a variable on their behalf.
-
- * If a user specifies a field on an event that isn't the event the
- * histogram currently being defined (the target event histogram), the
- * only way that can be accomplished is if a new hist trigger is
- * created and the field variable defined on that.
- *
- * This function creates a new histogram compatible with the target
- * event (meaning a histogram with the same key as the target
- * histogram), and creates a variable for the specified field, but
- * with 'synthetic_' prepended to the variable name in order to avoid
- * collision with normal field variables.
- *
- * Return: The variable created for the field.
- */
-static struct hist_field *
-create_field_var_hist(struct hist_trigger_data *target_hist_data,
-		      char *subsys_name, char *event_name, char *field_name)
-{
-	struct trace_array *tr = target_hist_data->event_file->tr;
-	struct hist_field *event_var = ERR_PTR(-EINVAL);
-	struct hist_trigger_data *hist_data;
-	unsigned int i, n, first = true;
-	struct field_var_hist *var_hist;
-	struct trace_event_file *file;
-	struct hist_field *key_field;
-	char *saved_filter;
-	char *cmd;
-	int ret;
-
-	if (target_hist_data->n_field_var_hists >= SYNTH_FIELDS_MAX) {
-		hist_err_event("onmatch: Too many field variables defined: ",
-			       subsys_name, event_name, field_name);
-		return ERR_PTR(-EINVAL);
-	}
-
-	file = event_file(tr, subsys_name, event_name);
-
-	if (IS_ERR(file)) {
-		hist_err_event("onmatch: Event file not found: ",
-			       subsys_name, event_name, field_name);
-		ret = PTR_ERR(file);
-		return ERR_PTR(ret);
-	}
-
-	/*
-	 * Look for a histogram compatible with target.  We'll use the
-	 * found histogram specification to create a new matching
-	 * histogram with our variable on it.  target_hist_data is not
-	 * yet a registered histogram so we can't use that.
-	 */
-	hist_data = find_compatible_hist(target_hist_data, file);
-	if (!hist_data) {
-		hist_err_event("onmatch: Matching event histogram not found: ",
-			       subsys_name, event_name, field_name);
-		return ERR_PTR(-EINVAL);
-	}
-
-	/* See if a synthetic field variable has already been created */
-	event_var = find_synthetic_field_var(target_hist_data, subsys_name,
-					     event_name, field_name);
-	if (!IS_ERR_OR_NULL(event_var))
-		return event_var;
-
-	var_hist = kzalloc(sizeof(*var_hist), GFP_KERNEL);
-	if (!var_hist)
-		return ERR_PTR(-ENOMEM);
-
-	cmd = kzalloc(MAX_FILTER_STR_VAL, GFP_KERNEL);
-	if (!cmd) {
-		kfree(var_hist);
-		return ERR_PTR(-ENOMEM);
-	}
-
-	/* Use the same keys as the compatible histogram */
-	strcat(cmd, "keys=");
-
-	for_each_hist_key_field(i, hist_data) {
-		key_field = hist_data->fields[i];
-		if (!first)
-			strcat(cmd, ",");
-		strcat(cmd, key_field->field->name);
-		first = false;
-	}
-
-	/* Create the synthetic field variable specification */
-	strcat(cmd, ":synthetic_");
-	strcat(cmd, field_name);
-	strcat(cmd, "=");
-	strcat(cmd, field_name);
-
-	/* Use the same filter as the compatible histogram */
-	saved_filter = find_trigger_filter(hist_data, file);
-	if (saved_filter) {
-		strcat(cmd, " if ");
-		strcat(cmd, saved_filter);
-	}
-
-	var_hist->cmd = kstrdup(cmd, GFP_KERNEL);
-	if (!var_hist->cmd) {
-		kfree(cmd);
-		kfree(var_hist);
-		return ERR_PTR(-ENOMEM);
-	}
-
-	/* Save the compatible histogram information */
-	var_hist->hist_data = hist_data;
-
-	/* Create the new histogram with our variable */
-	ret = event_hist_trigger_func(&trigger_hist_cmd, file,
-				      "", "hist", cmd);
-	if (ret) {
-		kfree(cmd);
-		kfree(var_hist->cmd);
-		kfree(var_hist);
-		hist_err_event("onmatch: Couldn't create histogram for field: ",
-			       subsys_name, event_name, field_name);
-		return ERR_PTR(ret);
-	}
-
-	kfree(cmd);
-
-	/* If we can't find the variable, something went wrong */
-	event_var = find_synthetic_field_var(target_hist_data, subsys_name,
-					     event_name, field_name);
-	if (IS_ERR_OR_NULL(event_var)) {
-		kfree(var_hist->cmd);
-		kfree(var_hist);
-		hist_err_event("onmatch: Couldn't find synthetic variable: ",
-			       subsys_name, event_name, field_name);
-		return ERR_PTR(-EINVAL);
-	}
-
-	n = target_hist_data->n_field_var_hists;
-	target_hist_data->field_var_hists[n] = var_hist;
-	target_hist_data->n_field_var_hists++;
-
-	return event_var;
-}
-
-static struct hist_field *
-find_target_event_var(struct hist_trigger_data *hist_data,
-		      char *subsys_name, char *event_name, char *var_name)
-{
-	struct trace_event_file *file = hist_data->event_file;
-	struct hist_field *hist_field = NULL;
-
-	if (subsys_name) {
-		struct trace_event_call *call;
-
-		if (!event_name)
-			return NULL;
-
-		call = file->event_call;
-
-		if (strcmp(subsys_name, call->class->system) != 0)
-			return NULL;
-
-		if (strcmp(event_name, trace_event_name(call)) != 0)
-			return NULL;
-	}
-
-	hist_field = find_var_field(hist_data, var_name);
-
-	return hist_field;
-}
-
-static inline void __update_field_vars(struct tracing_map_elt *elt,
-				       struct ring_buffer_event *rbe,
-				       void *rec,
-				       struct field_var **field_vars,
-				       unsigned int n_field_vars,
-				       unsigned int field_var_str_start)
-{
-	struct hist_elt_data *elt_data = elt->private_data;
-	unsigned int i, j, var_idx;
-	u64 var_val;
-
-	for (i = 0, j = field_var_str_start; i < n_field_vars; i++) {
-		struct field_var *field_var = field_vars[i];
-		struct hist_field *var = field_var->var;
-		struct hist_field *val = field_var->val;
-
-		var_val = val->fn(val, elt, rbe, rec);
-		var_idx = var->var.idx;
-
-		if (val->flags & HIST_FIELD_FL_STRING) {
-			char *str = elt_data->field_var_str[j++];
-			char *val_str = (char *)(uintptr_t)var_val;
-
 			strscpy(str, val_str, STR_VAR_LEN_MAX);
 			var_val = (u64)(uintptr_t)str;
 		}
