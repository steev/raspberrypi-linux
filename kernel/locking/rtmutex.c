--- conflicted
+++ resolved
@@ -1642,21 +1642,13 @@
 	 * This should never happen, always use ww_mutex_unlock.
 	 */
 	DEBUG_LOCKS_WARN_ON(ww->ctx);
-<<<<<<< HEAD
+
 
 	/*
 	 * Not quite done after calling ww_acquire_done() ?
 	 */
 	DEBUG_LOCKS_WARN_ON(ww_ctx->done_acquire);
 
-=======
-
-	/*
-	 * Not quite done after calling ww_acquire_done() ?
-	 */
-	DEBUG_LOCKS_WARN_ON(ww_ctx->done_acquire);
-
->>>>>>> 681e6329
 	if (ww_ctx->contending_lock) {
 		/*
 		 * After -EDEADLK you tried to
@@ -2215,20 +2207,12 @@
 {
 	DEFINE_WAKE_Q(wake_q);
 	DEFINE_WAKE_Q(wake_sleeper_q);
-<<<<<<< HEAD
-	bool postunlock;
-
-	raw_spin_lock_irq(&lock->wait_lock);
-	postunlock = __rt_mutex_futex_unlock(lock, &wake_q, &wake_sleeper_q);
-	raw_spin_unlock_irq(&lock->wait_lock);
-=======
 	unsigned long flags;
 	bool postunlock;
 
 	raw_spin_lock_irqsave(&lock->wait_lock, flags);
 	postunlock = __rt_mutex_futex_unlock(lock, &wake_q, &wake_sleeper_q);
 	raw_spin_unlock_irqrestore(&lock->wait_lock, flags);
->>>>>>> 681e6329
 
 	if (postunlock)
 		rt_mutex_postunlock(&wake_q, &wake_sleeper_q);
