--- conflicted
+++ resolved
@@ -265,26 +265,13 @@
 	struct amdgpu_ring *ring = &adev->uvd.ring;
 	uint32_t rb_bufsz;
 	int i, j, r;
-<<<<<<< HEAD
-=======
 	u32 tmp;
->>>>>>> a71c9a1c
 	/* disable byte swapping */
 	u32 lmi_swap_cntl = 0;
 	u32 mp_swap_cntl = 0;
 
-<<<<<<< HEAD
-	WREG32(mmUVD_CGC_GATE, 0);
-	uvd_v4_2_set_dcm(adev, true);
-
-	uvd_v4_2_mc_resume(adev);
-
-	/* disable interupt */
-	WREG32_P(mmUVD_MASTINT_EN, 0, ~(1 << 1));
-=======
 	/* set uvd busy */
 	WREG32_P(mmUVD_STATUS, 1<<2, ~(1<<2));
->>>>>>> a71c9a1c
 
 	uvd_v4_2_set_dcm(adev, true);
 	WREG32(mmUVD_CGC_GATE, 0);
@@ -445,10 +432,6 @@
 
 	WREG32_P(0x3D49, 0, ~(1 << 2));
 
-<<<<<<< HEAD
-	/* Unstall UMC and register bus */
-	WREG32_P(mmUVD_LMI_CTRL2, 0, ~(1 << 8));
-=======
 	WREG32_P(mmUVD_VCPU_CNTL, 0, ~(1 << 9));
 
 	/* put LMI, VCPU, RBC etc... into reset */
@@ -457,7 +440,6 @@
 		UVD_SOFT_RESET__LMI_UMC_SOFT_RESET_MASK);
 
 	WREG32(mmUVD_STATUS, 0);
->>>>>>> a71c9a1c
 
 	uvd_v4_2_set_dcm(adev, false);
 }
