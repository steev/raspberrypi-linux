/*
 * Copyright 2007-8 Advanced Micro Devices, Inc.
 * Copyright 2008 Red Hat Inc.
 *
 * Permission is hereby granted, free of charge, to any person obtaining a
 * copy of this software and associated documentation files (the "Software"),
 * to deal in the Software without restriction, including without limitation
 * the rights to use, copy, modify, merge, publish, distribute, sublicense,
 * and/or sell copies of the Software, and to permit persons to whom the
 * Software is furnished to do so, subject to the following conditions:
 *
 * The above copyright notice and this permission notice shall be included in
 * all copies or substantial portions of the Software.
 *
 * THE SOFTWARE IS PROVIDED "AS IS", WITHOUT WARRANTY OF ANY KIND, EXPRESS OR
 * IMPLIED, INCLUDING BUT NOT LIMITED TO THE WARRANTIES OF MERCHANTABILITY,
 * FITNESS FOR A PARTICULAR PURPOSE AND NONINFRINGEMENT.  IN NO EVENT SHALL
 * THE COPYRIGHT HOLDER(S) OR AUTHOR(S) BE LIABLE FOR ANY CLAIM, DAMAGES OR
 * OTHER LIABILITY, WHETHER IN AN ACTION OF CONTRACT, TORT OR OTHERWISE,
 * ARISING FROM, OUT OF OR IN CONNECTION WITH THE SOFTWARE OR THE USE OR
 * OTHER DEALINGS IN THE SOFTWARE.
 *
 * Authors: Dave Airlie
 *          Alex Deucher
 */
#include <drm/drmP.h>
#include <drm/drm_crtc_helper.h>
#include <drm/radeon_drm.h>
#include <drm/drm_fixed.h>
#include "radeon.h"
#include "atom.h"
#include "atom-bits.h"

static void atombios_overscan_setup(struct drm_crtc *crtc,
				    struct drm_display_mode *mode,
				    struct drm_display_mode *adjusted_mode)
{
	struct drm_device *dev = crtc->dev;
	struct radeon_device *rdev = dev->dev_private;
	struct radeon_crtc *radeon_crtc = to_radeon_crtc(crtc);
	SET_CRTC_OVERSCAN_PS_ALLOCATION args;
	int index = GetIndexIntoMasterTable(COMMAND, SetCRTC_OverScan);
	int a1, a2;

	memset(&args, 0, sizeof(args));

	args.ucCRTC = radeon_crtc->crtc_id;

	switch (radeon_crtc->rmx_type) {
	case RMX_CENTER:
		args.usOverscanTop = cpu_to_le16((adjusted_mode->crtc_vdisplay - mode->crtc_vdisplay) / 2);
		args.usOverscanBottom = cpu_to_le16((adjusted_mode->crtc_vdisplay - mode->crtc_vdisplay) / 2);
		args.usOverscanLeft = cpu_to_le16((adjusted_mode->crtc_hdisplay - mode->crtc_hdisplay) / 2);
		args.usOverscanRight = cpu_to_le16((adjusted_mode->crtc_hdisplay - mode->crtc_hdisplay) / 2);
		break;
	case RMX_ASPECT:
		a1 = mode->crtc_vdisplay * adjusted_mode->crtc_hdisplay;
		a2 = adjusted_mode->crtc_vdisplay * mode->crtc_hdisplay;

		if (a1 > a2) {
			args.usOverscanLeft = cpu_to_le16((adjusted_mode->crtc_hdisplay - (a2 / mode->crtc_vdisplay)) / 2);
			args.usOverscanRight = cpu_to_le16((adjusted_mode->crtc_hdisplay - (a2 / mode->crtc_vdisplay)) / 2);
		} else if (a2 > a1) {
			args.usOverscanTop = cpu_to_le16((adjusted_mode->crtc_vdisplay - (a1 / mode->crtc_hdisplay)) / 2);
			args.usOverscanBottom = cpu_to_le16((adjusted_mode->crtc_vdisplay - (a1 / mode->crtc_hdisplay)) / 2);
		}
		break;
	case RMX_FULL:
	default:
		args.usOverscanRight = cpu_to_le16(radeon_crtc->h_border);
		args.usOverscanLeft = cpu_to_le16(radeon_crtc->h_border);
		args.usOverscanBottom = cpu_to_le16(radeon_crtc->v_border);
		args.usOverscanTop = cpu_to_le16(radeon_crtc->v_border);
		break;
	}
	atom_execute_table(rdev->mode_info.atom_context, index, (uint32_t *)&args);
}

static void atombios_scaler_setup(struct drm_crtc *crtc)
{
	struct drm_device *dev = crtc->dev;
	struct radeon_device *rdev = dev->dev_private;
	struct radeon_crtc *radeon_crtc = to_radeon_crtc(crtc);
	ENABLE_SCALER_PS_ALLOCATION args;
	int index = GetIndexIntoMasterTable(COMMAND, EnableScaler);
	struct radeon_encoder *radeon_encoder =
		to_radeon_encoder(radeon_crtc->encoder);
	/* fixme - fill in enc_priv for atom dac */
	enum radeon_tv_std tv_std = TV_STD_NTSC;
	bool is_tv = false, is_cv = false;

	if (!ASIC_IS_AVIVO(rdev) && radeon_crtc->crtc_id)
		return;

	if (radeon_encoder->active_device & ATOM_DEVICE_TV_SUPPORT) {
		struct radeon_encoder_atom_dac *tv_dac = radeon_encoder->enc_priv;
		tv_std = tv_dac->tv_std;
		is_tv = true;
	}

	memset(&args, 0, sizeof(args));

	args.ucScaler = radeon_crtc->crtc_id;

	if (is_tv) {
		switch (tv_std) {
		case TV_STD_NTSC:
		default:
			args.ucTVStandard = ATOM_TV_NTSC;
			break;
		case TV_STD_PAL:
			args.ucTVStandard = ATOM_TV_PAL;
			break;
		case TV_STD_PAL_M:
			args.ucTVStandard = ATOM_TV_PALM;
			break;
		case TV_STD_PAL_60:
			args.ucTVStandard = ATOM_TV_PAL60;
			break;
		case TV_STD_NTSC_J:
			args.ucTVStandard = ATOM_TV_NTSCJ;
			break;
		case TV_STD_SCART_PAL:
			args.ucTVStandard = ATOM_TV_PAL; /* ??? */
			break;
		case TV_STD_SECAM:
			args.ucTVStandard = ATOM_TV_SECAM;
			break;
		case TV_STD_PAL_CN:
			args.ucTVStandard = ATOM_TV_PALCN;
			break;
		}
		args.ucEnable = SCALER_ENABLE_MULTITAP_MODE;
	} else if (is_cv) {
		args.ucTVStandard = ATOM_TV_CV;
		args.ucEnable = SCALER_ENABLE_MULTITAP_MODE;
	} else {
		switch (radeon_crtc->rmx_type) {
		case RMX_FULL:
			args.ucEnable = ATOM_SCALER_EXPANSION;
			break;
		case RMX_CENTER:
			args.ucEnable = ATOM_SCALER_CENTER;
			break;
		case RMX_ASPECT:
			args.ucEnable = ATOM_SCALER_EXPANSION;
			break;
		default:
			if (ASIC_IS_AVIVO(rdev))
				args.ucEnable = ATOM_SCALER_DISABLE;
			else
				args.ucEnable = ATOM_SCALER_CENTER;
			break;
		}
	}
	atom_execute_table(rdev->mode_info.atom_context, index, (uint32_t *)&args);
	if ((is_tv || is_cv)
	    && rdev->family >= CHIP_RV515 && rdev->family <= CHIP_R580) {
		atom_rv515_force_tv_scaler(rdev, radeon_crtc);
	}
}

static void atombios_lock_crtc(struct drm_crtc *crtc, int lock)
{
	struct radeon_crtc *radeon_crtc = to_radeon_crtc(crtc);
	struct drm_device *dev = crtc->dev;
	struct radeon_device *rdev = dev->dev_private;
	int index =
	    GetIndexIntoMasterTable(COMMAND, UpdateCRTC_DoubleBufferRegisters);
	ENABLE_CRTC_PS_ALLOCATION args;

	memset(&args, 0, sizeof(args));

	args.ucCRTC = radeon_crtc->crtc_id;
	args.ucEnable = lock;

	atom_execute_table(rdev->mode_info.atom_context, index, (uint32_t *)&args);
}

static void atombios_enable_crtc(struct drm_crtc *crtc, int state)
{
	struct radeon_crtc *radeon_crtc = to_radeon_crtc(crtc);
	struct drm_device *dev = crtc->dev;
	struct radeon_device *rdev = dev->dev_private;
	int index = GetIndexIntoMasterTable(COMMAND, EnableCRTC);
	ENABLE_CRTC_PS_ALLOCATION args;

	memset(&args, 0, sizeof(args));

	args.ucCRTC = radeon_crtc->crtc_id;
	args.ucEnable = state;

	atom_execute_table(rdev->mode_info.atom_context, index, (uint32_t *)&args);
}

static void atombios_enable_crtc_memreq(struct drm_crtc *crtc, int state)
{
	struct radeon_crtc *radeon_crtc = to_radeon_crtc(crtc);
	struct drm_device *dev = crtc->dev;
	struct radeon_device *rdev = dev->dev_private;
	int index = GetIndexIntoMasterTable(COMMAND, EnableCRTCMemReq);
	ENABLE_CRTC_PS_ALLOCATION args;

	memset(&args, 0, sizeof(args));

	args.ucCRTC = radeon_crtc->crtc_id;
	args.ucEnable = state;

	atom_execute_table(rdev->mode_info.atom_context, index, (uint32_t *)&args);
}

static void atombios_blank_crtc(struct drm_crtc *crtc, int state)
{
	struct radeon_crtc *radeon_crtc = to_radeon_crtc(crtc);
	struct drm_device *dev = crtc->dev;
	struct radeon_device *rdev = dev->dev_private;
	int index = GetIndexIntoMasterTable(COMMAND, BlankCRTC);
	BLANK_CRTC_PS_ALLOCATION args;

	memset(&args, 0, sizeof(args));

	args.ucCRTC = radeon_crtc->crtc_id;
	args.ucBlanking = state;

	atom_execute_table(rdev->mode_info.atom_context, index, (uint32_t *)&args);
}

static void atombios_powergate_crtc(struct drm_crtc *crtc, int state)
{
	struct radeon_crtc *radeon_crtc = to_radeon_crtc(crtc);
	struct drm_device *dev = crtc->dev;
	struct radeon_device *rdev = dev->dev_private;
	int index = GetIndexIntoMasterTable(COMMAND, EnableDispPowerGating);
	ENABLE_DISP_POWER_GATING_PARAMETERS_V2_1 args;

	memset(&args, 0, sizeof(args));

	args.ucDispPipeId = radeon_crtc->crtc_id;
	args.ucEnable = state;

	atom_execute_table(rdev->mode_info.atom_context, index, (uint32_t *)&args);
}

void atombios_crtc_dpms(struct drm_crtc *crtc, int mode)
{
	struct drm_device *dev = crtc->dev;
	struct radeon_device *rdev = dev->dev_private;
	struct radeon_crtc *radeon_crtc = to_radeon_crtc(crtc);

	switch (mode) {
	case DRM_MODE_DPMS_ON:
		radeon_crtc->enabled = true;
		/* adjust pm to dpms changes BEFORE enabling crtcs */
		radeon_pm_compute_clocks(rdev);
<<<<<<< HEAD
		/* disable crtc pair power gating before programming */
=======
>>>>>>> 4a8e43fe
		if (ASIC_IS_DCE6(rdev) && !radeon_crtc->in_mode_set)
			atombios_powergate_crtc(crtc, ATOM_DISABLE);
		atombios_enable_crtc(crtc, ATOM_ENABLE);
		if (ASIC_IS_DCE3(rdev) && !ASIC_IS_DCE6(rdev))
			atombios_enable_crtc_memreq(crtc, ATOM_ENABLE);
		atombios_blank_crtc(crtc, ATOM_DISABLE);
		drm_vblank_post_modeset(dev, radeon_crtc->crtc_id);
		radeon_crtc_load_lut(crtc);
		break;
	case DRM_MODE_DPMS_STANDBY:
	case DRM_MODE_DPMS_SUSPEND:
	case DRM_MODE_DPMS_OFF:
		drm_vblank_pre_modeset(dev, radeon_crtc->crtc_id);
		if (radeon_crtc->enabled)
			atombios_blank_crtc(crtc, ATOM_ENABLE);
		if (ASIC_IS_DCE3(rdev) && !ASIC_IS_DCE6(rdev))
			atombios_enable_crtc_memreq(crtc, ATOM_DISABLE);
		atombios_enable_crtc(crtc, ATOM_DISABLE);
		radeon_crtc->enabled = false;
<<<<<<< HEAD
		/* power gating is per-pair */
		if (ASIC_IS_DCE6(rdev) && !radeon_crtc->in_mode_set) {
			struct drm_crtc *other_crtc;
			struct radeon_crtc *other_radeon_crtc;
			list_for_each_entry(other_crtc, &rdev->ddev->mode_config.crtc_list, head) {
				other_radeon_crtc = to_radeon_crtc(other_crtc);
				if (((radeon_crtc->crtc_id == 0) && (other_radeon_crtc->crtc_id == 1)) ||
				    ((radeon_crtc->crtc_id == 1) && (other_radeon_crtc->crtc_id == 0)) ||
				    ((radeon_crtc->crtc_id == 2) && (other_radeon_crtc->crtc_id == 3)) ||
				    ((radeon_crtc->crtc_id == 3) && (other_radeon_crtc->crtc_id == 2)) ||
				    ((radeon_crtc->crtc_id == 4) && (other_radeon_crtc->crtc_id == 5)) ||
				    ((radeon_crtc->crtc_id == 5) && (other_radeon_crtc->crtc_id == 4))) {
					/* if both crtcs in the pair are off, enable power gating */
					if (other_radeon_crtc->enabled == false)
						atombios_powergate_crtc(crtc, ATOM_ENABLE);
					break;
				}
			}
		}
=======
		if (ASIC_IS_DCE6(rdev) && !radeon_crtc->in_mode_set)
			atombios_powergate_crtc(crtc, ATOM_ENABLE);
>>>>>>> 4a8e43fe
		/* adjust pm to dpms changes AFTER disabling crtcs */
		radeon_pm_compute_clocks(rdev);
		break;
	}
}

static void
atombios_set_crtc_dtd_timing(struct drm_crtc *crtc,
			     struct drm_display_mode *mode)
{
	struct radeon_crtc *radeon_crtc = to_radeon_crtc(crtc);
	struct drm_device *dev = crtc->dev;
	struct radeon_device *rdev = dev->dev_private;
	SET_CRTC_USING_DTD_TIMING_PARAMETERS args;
	int index = GetIndexIntoMasterTable(COMMAND, SetCRTC_UsingDTDTiming);
	u16 misc = 0;

	memset(&args, 0, sizeof(args));
	args.usH_Size = cpu_to_le16(mode->crtc_hdisplay - (radeon_crtc->h_border * 2));
	args.usH_Blanking_Time =
		cpu_to_le16(mode->crtc_hblank_end - mode->crtc_hdisplay + (radeon_crtc->h_border * 2));
	args.usV_Size = cpu_to_le16(mode->crtc_vdisplay - (radeon_crtc->v_border * 2));
	args.usV_Blanking_Time =
		cpu_to_le16(mode->crtc_vblank_end - mode->crtc_vdisplay + (radeon_crtc->v_border * 2));
	args.usH_SyncOffset =
		cpu_to_le16(mode->crtc_hsync_start - mode->crtc_hdisplay + radeon_crtc->h_border);
	args.usH_SyncWidth =
		cpu_to_le16(mode->crtc_hsync_end - mode->crtc_hsync_start);
	args.usV_SyncOffset =
		cpu_to_le16(mode->crtc_vsync_start - mode->crtc_vdisplay + radeon_crtc->v_border);
	args.usV_SyncWidth =
		cpu_to_le16(mode->crtc_vsync_end - mode->crtc_vsync_start);
	args.ucH_Border = radeon_crtc->h_border;
	args.ucV_Border = radeon_crtc->v_border;

	if (mode->flags & DRM_MODE_FLAG_NVSYNC)
		misc |= ATOM_VSYNC_POLARITY;
	if (mode->flags & DRM_MODE_FLAG_NHSYNC)
		misc |= ATOM_HSYNC_POLARITY;
	if (mode->flags & DRM_MODE_FLAG_CSYNC)
		misc |= ATOM_COMPOSITESYNC;
	if (mode->flags & DRM_MODE_FLAG_INTERLACE)
		misc |= ATOM_INTERLACE;
	if (mode->flags & DRM_MODE_FLAG_DBLSCAN)
		misc |= ATOM_DOUBLE_CLOCK_MODE;

	args.susModeMiscInfo.usAccess = cpu_to_le16(misc);
	args.ucCRTC = radeon_crtc->crtc_id;

	atom_execute_table(rdev->mode_info.atom_context, index, (uint32_t *)&args);
}

static void atombios_crtc_set_timing(struct drm_crtc *crtc,
				     struct drm_display_mode *mode)
{
	struct radeon_crtc *radeon_crtc = to_radeon_crtc(crtc);
	struct drm_device *dev = crtc->dev;
	struct radeon_device *rdev = dev->dev_private;
	SET_CRTC_TIMING_PARAMETERS_PS_ALLOCATION args;
	int index = GetIndexIntoMasterTable(COMMAND, SetCRTC_Timing);
	u16 misc = 0;

	memset(&args, 0, sizeof(args));
	args.usH_Total = cpu_to_le16(mode->crtc_htotal);
	args.usH_Disp = cpu_to_le16(mode->crtc_hdisplay);
	args.usH_SyncStart = cpu_to_le16(mode->crtc_hsync_start);
	args.usH_SyncWidth =
		cpu_to_le16(mode->crtc_hsync_end - mode->crtc_hsync_start);
	args.usV_Total = cpu_to_le16(mode->crtc_vtotal);
	args.usV_Disp = cpu_to_le16(mode->crtc_vdisplay);
	args.usV_SyncStart = cpu_to_le16(mode->crtc_vsync_start);
	args.usV_SyncWidth =
		cpu_to_le16(mode->crtc_vsync_end - mode->crtc_vsync_start);

	args.ucOverscanRight = radeon_crtc->h_border;
	args.ucOverscanLeft = radeon_crtc->h_border;
	args.ucOverscanBottom = radeon_crtc->v_border;
	args.ucOverscanTop = radeon_crtc->v_border;

	if (mode->flags & DRM_MODE_FLAG_NVSYNC)
		misc |= ATOM_VSYNC_POLARITY;
	if (mode->flags & DRM_MODE_FLAG_NHSYNC)
		misc |= ATOM_HSYNC_POLARITY;
	if (mode->flags & DRM_MODE_FLAG_CSYNC)
		misc |= ATOM_COMPOSITESYNC;
	if (mode->flags & DRM_MODE_FLAG_INTERLACE)
		misc |= ATOM_INTERLACE;
	if (mode->flags & DRM_MODE_FLAG_DBLSCAN)
		misc |= ATOM_DOUBLE_CLOCK_MODE;

	args.susModeMiscInfo.usAccess = cpu_to_le16(misc);
	args.ucCRTC = radeon_crtc->crtc_id;

	atom_execute_table(rdev->mode_info.atom_context, index, (uint32_t *)&args);
}

static void atombios_disable_ss(struct radeon_device *rdev, int pll_id)
{
	u32 ss_cntl;

	if (ASIC_IS_DCE4(rdev)) {
		switch (pll_id) {
		case ATOM_PPLL1:
			ss_cntl = RREG32(EVERGREEN_P1PLL_SS_CNTL);
			ss_cntl &= ~EVERGREEN_PxPLL_SS_EN;
			WREG32(EVERGREEN_P1PLL_SS_CNTL, ss_cntl);
			break;
		case ATOM_PPLL2:
			ss_cntl = RREG32(EVERGREEN_P2PLL_SS_CNTL);
			ss_cntl &= ~EVERGREEN_PxPLL_SS_EN;
			WREG32(EVERGREEN_P2PLL_SS_CNTL, ss_cntl);
			break;
		case ATOM_DCPLL:
		case ATOM_PPLL_INVALID:
			return;
		}
	} else if (ASIC_IS_AVIVO(rdev)) {
		switch (pll_id) {
		case ATOM_PPLL1:
			ss_cntl = RREG32(AVIVO_P1PLL_INT_SS_CNTL);
			ss_cntl &= ~1;
			WREG32(AVIVO_P1PLL_INT_SS_CNTL, ss_cntl);
			break;
		case ATOM_PPLL2:
			ss_cntl = RREG32(AVIVO_P2PLL_INT_SS_CNTL);
			ss_cntl &= ~1;
			WREG32(AVIVO_P2PLL_INT_SS_CNTL, ss_cntl);
			break;
		case ATOM_DCPLL:
		case ATOM_PPLL_INVALID:
			return;
		}
	}
}


union atom_enable_ss {
	ENABLE_LVDS_SS_PARAMETERS lvds_ss;
	ENABLE_LVDS_SS_PARAMETERS_V2 lvds_ss_2;
	ENABLE_SPREAD_SPECTRUM_ON_PPLL_PS_ALLOCATION v1;
	ENABLE_SPREAD_SPECTRUM_ON_PPLL_V2 v2;
	ENABLE_SPREAD_SPECTRUM_ON_PPLL_V3 v3;
};

static void atombios_crtc_program_ss(struct radeon_device *rdev,
				     int enable,
				     int pll_id,
				     int crtc_id,
				     struct radeon_atom_ss *ss)
{
	unsigned i;
	int index = GetIndexIntoMasterTable(COMMAND, EnableSpreadSpectrumOnPPLL);
	union atom_enable_ss args;

	if (!enable) {
		for (i = 0; i < rdev->num_crtc; i++) {
			if (rdev->mode_info.crtcs[i] &&
			    rdev->mode_info.crtcs[i]->enabled &&
			    i != crtc_id &&
			    pll_id == rdev->mode_info.crtcs[i]->pll_id) {
				/* one other crtc is using this pll don't turn
				 * off spread spectrum as it might turn off
				 * display on active crtc
				 */
				return;
			}
		}
	}

	memset(&args, 0, sizeof(args));

	if (ASIC_IS_DCE5(rdev)) {
		args.v3.usSpreadSpectrumAmountFrac = cpu_to_le16(0);
		args.v3.ucSpreadSpectrumType = ss->type & ATOM_SS_CENTRE_SPREAD_MODE_MASK;
		switch (pll_id) {
		case ATOM_PPLL1:
			args.v3.ucSpreadSpectrumType |= ATOM_PPLL_SS_TYPE_V3_P1PLL;
			break;
		case ATOM_PPLL2:
			args.v3.ucSpreadSpectrumType |= ATOM_PPLL_SS_TYPE_V3_P2PLL;
			break;
		case ATOM_DCPLL:
			args.v3.ucSpreadSpectrumType |= ATOM_PPLL_SS_TYPE_V3_DCPLL;
			break;
		case ATOM_PPLL_INVALID:
			return;
		}
		args.v3.usSpreadSpectrumAmount = cpu_to_le16(ss->amount);
		args.v3.usSpreadSpectrumStep = cpu_to_le16(ss->step);
		args.v3.ucEnable = enable;
		if ((ss->percentage == 0) || (ss->type & ATOM_EXTERNAL_SS_MASK) || ASIC_IS_DCE61(rdev))
			args.v3.ucEnable = ATOM_DISABLE;
	} else if (ASIC_IS_DCE4(rdev)) {
		args.v2.usSpreadSpectrumPercentage = cpu_to_le16(ss->percentage);
		args.v2.ucSpreadSpectrumType = ss->type & ATOM_SS_CENTRE_SPREAD_MODE_MASK;
		switch (pll_id) {
		case ATOM_PPLL1:
			args.v2.ucSpreadSpectrumType |= ATOM_PPLL_SS_TYPE_V2_P1PLL;
			break;
		case ATOM_PPLL2:
			args.v2.ucSpreadSpectrumType |= ATOM_PPLL_SS_TYPE_V2_P2PLL;
			break;
		case ATOM_DCPLL:
			args.v2.ucSpreadSpectrumType |= ATOM_PPLL_SS_TYPE_V2_DCPLL;
			break;
		case ATOM_PPLL_INVALID:
			return;
		}
		args.v2.usSpreadSpectrumAmount = cpu_to_le16(ss->amount);
		args.v2.usSpreadSpectrumStep = cpu_to_le16(ss->step);
		args.v2.ucEnable = enable;
		if ((ss->percentage == 0) || (ss->type & ATOM_EXTERNAL_SS_MASK) || ASIC_IS_DCE41(rdev))
			args.v2.ucEnable = ATOM_DISABLE;
	} else if (ASIC_IS_DCE3(rdev)) {
		args.v1.usSpreadSpectrumPercentage = cpu_to_le16(ss->percentage);
		args.v1.ucSpreadSpectrumType = ss->type & ATOM_SS_CENTRE_SPREAD_MODE_MASK;
		args.v1.ucSpreadSpectrumStep = ss->step;
		args.v1.ucSpreadSpectrumDelay = ss->delay;
		args.v1.ucSpreadSpectrumRange = ss->range;
		args.v1.ucPpll = pll_id;
		args.v1.ucEnable = enable;
	} else if (ASIC_IS_AVIVO(rdev)) {
		if ((enable == ATOM_DISABLE) || (ss->percentage == 0) ||
		    (ss->type & ATOM_EXTERNAL_SS_MASK)) {
			atombios_disable_ss(rdev, pll_id);
			return;
		}
		args.lvds_ss_2.usSpreadSpectrumPercentage = cpu_to_le16(ss->percentage);
		args.lvds_ss_2.ucSpreadSpectrumType = ss->type & ATOM_SS_CENTRE_SPREAD_MODE_MASK;
		args.lvds_ss_2.ucSpreadSpectrumStep = ss->step;
		args.lvds_ss_2.ucSpreadSpectrumDelay = ss->delay;
		args.lvds_ss_2.ucSpreadSpectrumRange = ss->range;
		args.lvds_ss_2.ucEnable = enable;
	} else {
		if ((enable == ATOM_DISABLE) || (ss->percentage == 0) ||
		    (ss->type & ATOM_EXTERNAL_SS_MASK)) {
			atombios_disable_ss(rdev, pll_id);
			return;
		}
		args.lvds_ss.usSpreadSpectrumPercentage = cpu_to_le16(ss->percentage);
		args.lvds_ss.ucSpreadSpectrumType = ss->type & ATOM_SS_CENTRE_SPREAD_MODE_MASK;
		args.lvds_ss.ucSpreadSpectrumStepSize_Delay = (ss->step & 3) << 2;
		args.lvds_ss.ucSpreadSpectrumStepSize_Delay |= (ss->delay & 7) << 4;
		args.lvds_ss.ucEnable = enable;
	}
	atom_execute_table(rdev->mode_info.atom_context, index, (uint32_t *)&args);
}

union adjust_pixel_clock {
	ADJUST_DISPLAY_PLL_PS_ALLOCATION v1;
	ADJUST_DISPLAY_PLL_PS_ALLOCATION_V3 v3;
};

static u32 atombios_adjust_pll(struct drm_crtc *crtc,
			       struct drm_display_mode *mode)
{
	struct radeon_crtc *radeon_crtc = to_radeon_crtc(crtc);
	struct drm_device *dev = crtc->dev;
	struct radeon_device *rdev = dev->dev_private;
	struct drm_encoder *encoder = radeon_crtc->encoder;
	struct radeon_encoder *radeon_encoder = to_radeon_encoder(encoder);
	struct drm_connector *connector = radeon_get_connector_for_encoder(encoder);
	u32 adjusted_clock = mode->clock;
	int encoder_mode = atombios_get_encoder_mode(encoder);
	u32 dp_clock = mode->clock;
	int bpc = radeon_get_monitor_bpc(connector);
	bool is_duallink = radeon_dig_monitor_is_duallink(encoder, mode->clock);

	/* reset the pll flags */
	radeon_crtc->pll_flags = 0;

	if (ASIC_IS_AVIVO(rdev)) {
		if ((rdev->family == CHIP_RS600) ||
		    (rdev->family == CHIP_RS690) ||
		    (rdev->family == CHIP_RS740))
			radeon_crtc->pll_flags |= (/*RADEON_PLL_USE_FRAC_FB_DIV |*/
				RADEON_PLL_PREFER_CLOSEST_LOWER);

		if (ASIC_IS_DCE32(rdev) && mode->clock > 200000)	/* range limits??? */
			radeon_crtc->pll_flags |= RADEON_PLL_PREFER_HIGH_FB_DIV;
		else
			radeon_crtc->pll_flags |= RADEON_PLL_PREFER_LOW_REF_DIV;

		if (rdev->family < CHIP_RV770)
			radeon_crtc->pll_flags |= RADEON_PLL_PREFER_MINM_OVER_MAXP;
		/* use frac fb div on APUs */
		if (ASIC_IS_DCE41(rdev) || ASIC_IS_DCE61(rdev))
			radeon_crtc->pll_flags |= RADEON_PLL_USE_FRAC_FB_DIV;
	} else {
		radeon_crtc->pll_flags |= RADEON_PLL_LEGACY;

		if (mode->clock > 200000)	/* range limits??? */
			radeon_crtc->pll_flags |= RADEON_PLL_PREFER_HIGH_FB_DIV;
		else
			radeon_crtc->pll_flags |= RADEON_PLL_PREFER_LOW_REF_DIV;
	}

	if ((radeon_encoder->devices & (ATOM_DEVICE_LCD_SUPPORT | ATOM_DEVICE_DFP_SUPPORT)) ||
	    (radeon_encoder_get_dp_bridge_encoder_id(encoder) != ENCODER_OBJECT_ID_NONE)) {
		if (connector) {
			struct radeon_connector *radeon_connector = to_radeon_connector(connector);
			struct radeon_connector_atom_dig *dig_connector =
				radeon_connector->con_priv;

			dp_clock = dig_connector->dp_clock;
		}
	}

	/* use recommended ref_div for ss */
	if (radeon_encoder->devices & (ATOM_DEVICE_LCD_SUPPORT)) {
		if (radeon_crtc->ss_enabled) {
			if (radeon_crtc->ss.refdiv) {
				radeon_crtc->pll_flags |= RADEON_PLL_USE_REF_DIV;
				radeon_crtc->pll_reference_div = radeon_crtc->ss.refdiv;
				if (ASIC_IS_AVIVO(rdev))
					radeon_crtc->pll_flags |= RADEON_PLL_USE_FRAC_FB_DIV;
			}
		}
	}

	if (ASIC_IS_AVIVO(rdev)) {
		/* DVO wants 2x pixel clock if the DVO chip is in 12 bit mode */
		if (radeon_encoder->encoder_id == ENCODER_OBJECT_ID_INTERNAL_KLDSCP_DVO1)
			adjusted_clock = mode->clock * 2;
		if (radeon_encoder->active_device & (ATOM_DEVICE_TV_SUPPORT))
			radeon_crtc->pll_flags |= RADEON_PLL_PREFER_CLOSEST_LOWER;
		if (radeon_encoder->devices & (ATOM_DEVICE_LCD_SUPPORT))
			radeon_crtc->pll_flags |= RADEON_PLL_IS_LCD;
	} else {
		if (encoder->encoder_type != DRM_MODE_ENCODER_DAC)
			radeon_crtc->pll_flags |= RADEON_PLL_NO_ODD_POST_DIV;
		if (encoder->encoder_type == DRM_MODE_ENCODER_LVDS)
			radeon_crtc->pll_flags |= RADEON_PLL_USE_REF_DIV;
	}

	/* DCE3+ has an AdjustDisplayPll that will adjust the pixel clock
	 * accordingly based on the encoder/transmitter to work around
	 * special hw requirements.
	 */
	if (ASIC_IS_DCE3(rdev)) {
		union adjust_pixel_clock args;
		u8 frev, crev;
		int index;

		index = GetIndexIntoMasterTable(COMMAND, AdjustDisplayPll);
		if (!atom_parse_cmd_header(rdev->mode_info.atom_context, index, &frev,
					   &crev))
			return adjusted_clock;

		memset(&args, 0, sizeof(args));

		switch (frev) {
		case 1:
			switch (crev) {
			case 1:
			case 2:
				args.v1.usPixelClock = cpu_to_le16(mode->clock / 10);
				args.v1.ucTransmitterID = radeon_encoder->encoder_id;
				args.v1.ucEncodeMode = encoder_mode;
				if (radeon_crtc->ss_enabled && radeon_crtc->ss.percentage)
					args.v1.ucConfig |=
						ADJUST_DISPLAY_CONFIG_SS_ENABLE;

				atom_execute_table(rdev->mode_info.atom_context,
						   index, (uint32_t *)&args);
				adjusted_clock = le16_to_cpu(args.v1.usPixelClock) * 10;
				break;
			case 3:
				args.v3.sInput.usPixelClock = cpu_to_le16(mode->clock / 10);
				args.v3.sInput.ucTransmitterID = radeon_encoder->encoder_id;
				args.v3.sInput.ucEncodeMode = encoder_mode;
				args.v3.sInput.ucDispPllConfig = 0;
				if (radeon_crtc->ss_enabled && radeon_crtc->ss.percentage)
					args.v3.sInput.ucDispPllConfig |=
						DISPPLL_CONFIG_SS_ENABLE;
				if (ENCODER_MODE_IS_DP(encoder_mode)) {
					args.v3.sInput.ucDispPllConfig |=
						DISPPLL_CONFIG_COHERENT_MODE;
					/* 16200 or 27000 */
					args.v3.sInput.usPixelClock = cpu_to_le16(dp_clock / 10);
				} else if (radeon_encoder->devices & (ATOM_DEVICE_DFP_SUPPORT)) {
					struct radeon_encoder_atom_dig *dig = radeon_encoder->enc_priv;
					if (encoder_mode == ATOM_ENCODER_MODE_HDMI)
						/* deep color support */
						args.v3.sInput.usPixelClock =
							cpu_to_le16((mode->clock * bpc / 8) / 10);
					if (dig->coherent_mode)
						args.v3.sInput.ucDispPllConfig |=
							DISPPLL_CONFIG_COHERENT_MODE;
					if (is_duallink)
						args.v3.sInput.ucDispPllConfig |=
							DISPPLL_CONFIG_DUAL_LINK;
				}
				if (radeon_encoder_get_dp_bridge_encoder_id(encoder) !=
				    ENCODER_OBJECT_ID_NONE)
					args.v3.sInput.ucExtTransmitterID =
						radeon_encoder_get_dp_bridge_encoder_id(encoder);
				else
					args.v3.sInput.ucExtTransmitterID = 0;

				atom_execute_table(rdev->mode_info.atom_context,
						   index, (uint32_t *)&args);
				adjusted_clock = le32_to_cpu(args.v3.sOutput.ulDispPllFreq) * 10;
				if (args.v3.sOutput.ucRefDiv) {
					radeon_crtc->pll_flags |= RADEON_PLL_USE_FRAC_FB_DIV;
					radeon_crtc->pll_flags |= RADEON_PLL_USE_REF_DIV;
					radeon_crtc->pll_reference_div = args.v3.sOutput.ucRefDiv;
				}
				if (args.v3.sOutput.ucPostDiv) {
					radeon_crtc->pll_flags |= RADEON_PLL_USE_FRAC_FB_DIV;
					radeon_crtc->pll_flags |= RADEON_PLL_USE_POST_DIV;
					radeon_crtc->pll_post_div = args.v3.sOutput.ucPostDiv;
				}
				break;
			default:
				DRM_ERROR("Unknown table version %d %d\n", frev, crev);
				return adjusted_clock;
			}
			break;
		default:
			DRM_ERROR("Unknown table version %d %d\n", frev, crev);
			return adjusted_clock;
		}
	}
	return adjusted_clock;
}

union set_pixel_clock {
	SET_PIXEL_CLOCK_PS_ALLOCATION base;
	PIXEL_CLOCK_PARAMETERS v1;
	PIXEL_CLOCK_PARAMETERS_V2 v2;
	PIXEL_CLOCK_PARAMETERS_V3 v3;
	PIXEL_CLOCK_PARAMETERS_V5 v5;
	PIXEL_CLOCK_PARAMETERS_V6 v6;
};

/* on DCE5, make sure the voltage is high enough to support the
 * required disp clk.
 */
static void atombios_crtc_set_disp_eng_pll(struct radeon_device *rdev,
				    u32 dispclk)
{
	u8 frev, crev;
	int index;
	union set_pixel_clock args;

	memset(&args, 0, sizeof(args));

	index = GetIndexIntoMasterTable(COMMAND, SetPixelClock);
	if (!atom_parse_cmd_header(rdev->mode_info.atom_context, index, &frev,
				   &crev))
		return;

	switch (frev) {
	case 1:
		switch (crev) {
		case 5:
			/* if the default dcpll clock is specified,
			 * SetPixelClock provides the dividers
			 */
			args.v5.ucCRTC = ATOM_CRTC_INVALID;
			args.v5.usPixelClock = cpu_to_le16(dispclk);
			args.v5.ucPpll = ATOM_DCPLL;
			break;
		case 6:
			/* if the default dcpll clock is specified,
			 * SetPixelClock provides the dividers
			 */
			args.v6.ulDispEngClkFreq = cpu_to_le32(dispclk);
			if (ASIC_IS_DCE61(rdev))
				args.v6.ucPpll = ATOM_EXT_PLL1;
			else if (ASIC_IS_DCE6(rdev))
				args.v6.ucPpll = ATOM_PPLL0;
			else
				args.v6.ucPpll = ATOM_DCPLL;
			break;
		default:
			DRM_ERROR("Unknown table version %d %d\n", frev, crev);
			return;
		}
		break;
	default:
		DRM_ERROR("Unknown table version %d %d\n", frev, crev);
		return;
	}
	atom_execute_table(rdev->mode_info.atom_context, index, (uint32_t *)&args);
}

static void atombios_crtc_program_pll(struct drm_crtc *crtc,
				      u32 crtc_id,
				      int pll_id,
				      u32 encoder_mode,
				      u32 encoder_id,
				      u32 clock,
				      u32 ref_div,
				      u32 fb_div,
				      u32 frac_fb_div,
				      u32 post_div,
				      int bpc,
				      bool ss_enabled,
				      struct radeon_atom_ss *ss)
{
	struct drm_device *dev = crtc->dev;
	struct radeon_device *rdev = dev->dev_private;
	u8 frev, crev;
	int index = GetIndexIntoMasterTable(COMMAND, SetPixelClock);
	union set_pixel_clock args;

	memset(&args, 0, sizeof(args));

	if (!atom_parse_cmd_header(rdev->mode_info.atom_context, index, &frev,
				   &crev))
		return;

	switch (frev) {
	case 1:
		switch (crev) {
		case 1:
			if (clock == ATOM_DISABLE)
				return;
			args.v1.usPixelClock = cpu_to_le16(clock / 10);
			args.v1.usRefDiv = cpu_to_le16(ref_div);
			args.v1.usFbDiv = cpu_to_le16(fb_div);
			args.v1.ucFracFbDiv = frac_fb_div;
			args.v1.ucPostDiv = post_div;
			args.v1.ucPpll = pll_id;
			args.v1.ucCRTC = crtc_id;
			args.v1.ucRefDivSrc = 1;
			break;
		case 2:
			args.v2.usPixelClock = cpu_to_le16(clock / 10);
			args.v2.usRefDiv = cpu_to_le16(ref_div);
			args.v2.usFbDiv = cpu_to_le16(fb_div);
			args.v2.ucFracFbDiv = frac_fb_div;
			args.v2.ucPostDiv = post_div;
			args.v2.ucPpll = pll_id;
			args.v2.ucCRTC = crtc_id;
			args.v2.ucRefDivSrc = 1;
			break;
		case 3:
			args.v3.usPixelClock = cpu_to_le16(clock / 10);
			args.v3.usRefDiv = cpu_to_le16(ref_div);
			args.v3.usFbDiv = cpu_to_le16(fb_div);
			args.v3.ucFracFbDiv = frac_fb_div;
			args.v3.ucPostDiv = post_div;
			args.v3.ucPpll = pll_id;
			if (crtc_id == ATOM_CRTC2)
				args.v3.ucMiscInfo = PIXEL_CLOCK_MISC_CRTC_SEL_CRTC2;
			else
				args.v3.ucMiscInfo = PIXEL_CLOCK_MISC_CRTC_SEL_CRTC1;
			if (ss_enabled && (ss->type & ATOM_EXTERNAL_SS_MASK))
				args.v3.ucMiscInfo |= PIXEL_CLOCK_MISC_REF_DIV_SRC;
			args.v3.ucTransmitterId = encoder_id;
			args.v3.ucEncoderMode = encoder_mode;
			break;
		case 5:
			args.v5.ucCRTC = crtc_id;
			args.v5.usPixelClock = cpu_to_le16(clock / 10);
			args.v5.ucRefDiv = ref_div;
			args.v5.usFbDiv = cpu_to_le16(fb_div);
			args.v5.ulFbDivDecFrac = cpu_to_le32(frac_fb_div * 100000);
			args.v5.ucPostDiv = post_div;
			args.v5.ucMiscInfo = 0; /* HDMI depth, etc. */
			if (ss_enabled && (ss->type & ATOM_EXTERNAL_SS_MASK))
				args.v5.ucMiscInfo |= PIXEL_CLOCK_V5_MISC_REF_DIV_SRC;
			switch (bpc) {
			case 8:
			default:
				args.v5.ucMiscInfo |= PIXEL_CLOCK_V5_MISC_HDMI_24BPP;
				break;
			case 10:
				args.v5.ucMiscInfo |= PIXEL_CLOCK_V5_MISC_HDMI_30BPP;
				break;
			}
			args.v5.ucTransmitterID = encoder_id;
			args.v5.ucEncoderMode = encoder_mode;
			args.v5.ucPpll = pll_id;
			break;
		case 6:
			args.v6.ulDispEngClkFreq = cpu_to_le32(crtc_id << 24 | clock / 10);
			args.v6.ucRefDiv = ref_div;
			args.v6.usFbDiv = cpu_to_le16(fb_div);
			args.v6.ulFbDivDecFrac = cpu_to_le32(frac_fb_div * 100000);
			args.v6.ucPostDiv = post_div;
			args.v6.ucMiscInfo = 0; /* HDMI depth, etc. */
			if (ss_enabled && (ss->type & ATOM_EXTERNAL_SS_MASK))
				args.v6.ucMiscInfo |= PIXEL_CLOCK_V6_MISC_REF_DIV_SRC;
			switch (bpc) {
			case 8:
			default:
				args.v6.ucMiscInfo |= PIXEL_CLOCK_V6_MISC_HDMI_24BPP;
				break;
			case 10:
				args.v6.ucMiscInfo |= PIXEL_CLOCK_V6_MISC_HDMI_30BPP;
				break;
			case 12:
				args.v6.ucMiscInfo |= PIXEL_CLOCK_V6_MISC_HDMI_36BPP;
				break;
			case 16:
				args.v6.ucMiscInfo |= PIXEL_CLOCK_V6_MISC_HDMI_48BPP;
				break;
			}
			args.v6.ucTransmitterID = encoder_id;
			args.v6.ucEncoderMode = encoder_mode;
			args.v6.ucPpll = pll_id;
			break;
		default:
			DRM_ERROR("Unknown table version %d %d\n", frev, crev);
			return;
		}
		break;
	default:
		DRM_ERROR("Unknown table version %d %d\n", frev, crev);
		return;
	}

	atom_execute_table(rdev->mode_info.atom_context, index, (uint32_t *)&args);
}

static bool atombios_crtc_prepare_pll(struct drm_crtc *crtc, struct drm_display_mode *mode)
{
	struct radeon_crtc *radeon_crtc = to_radeon_crtc(crtc);
	struct drm_device *dev = crtc->dev;
	struct radeon_device *rdev = dev->dev_private;
	struct radeon_encoder *radeon_encoder =
		to_radeon_encoder(radeon_crtc->encoder);
	int encoder_mode = atombios_get_encoder_mode(radeon_crtc->encoder);

	radeon_crtc->bpc = 8;
	radeon_crtc->ss_enabled = false;

	if ((radeon_encoder->active_device & (ATOM_DEVICE_LCD_SUPPORT | ATOM_DEVICE_DFP_SUPPORT)) ||
	    (radeon_encoder_get_dp_bridge_encoder_id(radeon_crtc->encoder) != ENCODER_OBJECT_ID_NONE)) {
		struct radeon_encoder_atom_dig *dig = radeon_encoder->enc_priv;
		struct drm_connector *connector =
			radeon_get_connector_for_encoder(radeon_crtc->encoder);
		struct radeon_connector *radeon_connector =
			to_radeon_connector(connector);
		struct radeon_connector_atom_dig *dig_connector =
			radeon_connector->con_priv;
		int dp_clock;
		radeon_crtc->bpc = radeon_get_monitor_bpc(connector);

		switch (encoder_mode) {
		case ATOM_ENCODER_MODE_DP_MST:
		case ATOM_ENCODER_MODE_DP:
			/* DP/eDP */
			dp_clock = dig_connector->dp_clock / 10;
			if (ASIC_IS_DCE4(rdev))
				radeon_crtc->ss_enabled =
					radeon_atombios_get_asic_ss_info(rdev, &radeon_crtc->ss,
									 ASIC_INTERNAL_SS_ON_DP,
									 dp_clock);
			else {
				if (dp_clock == 16200) {
					radeon_crtc->ss_enabled =
						radeon_atombios_get_ppll_ss_info(rdev,
										 &radeon_crtc->ss,
										 ATOM_DP_SS_ID2);
					if (!radeon_crtc->ss_enabled)
						radeon_crtc->ss_enabled =
							radeon_atombios_get_ppll_ss_info(rdev,
											 &radeon_crtc->ss,
											 ATOM_DP_SS_ID1);
				} else
					radeon_crtc->ss_enabled =
						radeon_atombios_get_ppll_ss_info(rdev,
										 &radeon_crtc->ss,
										 ATOM_DP_SS_ID1);
			}
			break;
		case ATOM_ENCODER_MODE_LVDS:
			if (ASIC_IS_DCE4(rdev))
				radeon_crtc->ss_enabled =
					radeon_atombios_get_asic_ss_info(rdev,
									 &radeon_crtc->ss,
									 dig->lcd_ss_id,
									 mode->clock / 10);
			else
				radeon_crtc->ss_enabled =
					radeon_atombios_get_ppll_ss_info(rdev,
									 &radeon_crtc->ss,
									 dig->lcd_ss_id);
			break;
		case ATOM_ENCODER_MODE_DVI:
			if (ASIC_IS_DCE4(rdev))
				radeon_crtc->ss_enabled =
					radeon_atombios_get_asic_ss_info(rdev,
									 &radeon_crtc->ss,
									 ASIC_INTERNAL_SS_ON_TMDS,
									 mode->clock / 10);
			break;
		case ATOM_ENCODER_MODE_HDMI:
			if (ASIC_IS_DCE4(rdev))
				radeon_crtc->ss_enabled =
					radeon_atombios_get_asic_ss_info(rdev,
									 &radeon_crtc->ss,
									 ASIC_INTERNAL_SS_ON_HDMI,
									 mode->clock / 10);
			break;
		default:
			break;
		}
	}

	/* adjust pixel clock as needed */
	radeon_crtc->adjusted_clock = atombios_adjust_pll(crtc, mode);

	return true;
}

static void atombios_crtc_set_pll(struct drm_crtc *crtc, struct drm_display_mode *mode)
{
	struct radeon_crtc *radeon_crtc = to_radeon_crtc(crtc);
	struct drm_device *dev = crtc->dev;
	struct radeon_device *rdev = dev->dev_private;
	struct radeon_encoder *radeon_encoder =
		to_radeon_encoder(radeon_crtc->encoder);
	u32 pll_clock = mode->clock;
	u32 ref_div = 0, fb_div = 0, frac_fb_div = 0, post_div = 0;
	struct radeon_pll *pll;
	int encoder_mode = atombios_get_encoder_mode(radeon_crtc->encoder);

	switch (radeon_crtc->pll_id) {
	case ATOM_PPLL1:
		pll = &rdev->clock.p1pll;
		break;
	case ATOM_PPLL2:
		pll = &rdev->clock.p2pll;
		break;
	case ATOM_DCPLL:
	case ATOM_PPLL_INVALID:
	default:
		pll = &rdev->clock.dcpll;
		break;
	}

	/* update pll params */
	pll->flags = radeon_crtc->pll_flags;
	pll->reference_div = radeon_crtc->pll_reference_div;
	pll->post_div = radeon_crtc->pll_post_div;

	if (radeon_encoder->active_device & (ATOM_DEVICE_TV_SUPPORT))
		/* TV seems to prefer the legacy algo on some boards */
		radeon_compute_pll_legacy(pll, radeon_crtc->adjusted_clock, &pll_clock,
					  &fb_div, &frac_fb_div, &ref_div, &post_div);
	else if (ASIC_IS_AVIVO(rdev))
		radeon_compute_pll_avivo(pll, radeon_crtc->adjusted_clock, &pll_clock,
					 &fb_div, &frac_fb_div, &ref_div, &post_div);
	else
		radeon_compute_pll_legacy(pll, radeon_crtc->adjusted_clock, &pll_clock,
					  &fb_div, &frac_fb_div, &ref_div, &post_div);

	atombios_crtc_program_ss(rdev, ATOM_DISABLE, radeon_crtc->pll_id,
				 radeon_crtc->crtc_id, &radeon_crtc->ss);

	atombios_crtc_program_pll(crtc, radeon_crtc->crtc_id, radeon_crtc->pll_id,
				  encoder_mode, radeon_encoder->encoder_id, mode->clock,
				  ref_div, fb_div, frac_fb_div, post_div,
				  radeon_crtc->bpc, radeon_crtc->ss_enabled, &radeon_crtc->ss);

	if (radeon_crtc->ss_enabled) {
		/* calculate ss amount and step size */
		if (ASIC_IS_DCE4(rdev)) {
			u32 step_size;
			u32 amount = (((fb_div * 10) + frac_fb_div) * radeon_crtc->ss.percentage) / 10000;
			radeon_crtc->ss.amount = (amount / 10) & ATOM_PPLL_SS_AMOUNT_V2_FBDIV_MASK;
			radeon_crtc->ss.amount |= ((amount - (amount / 10)) << ATOM_PPLL_SS_AMOUNT_V2_NFRAC_SHIFT) &
				ATOM_PPLL_SS_AMOUNT_V2_NFRAC_MASK;
			if (radeon_crtc->ss.type & ATOM_PPLL_SS_TYPE_V2_CENTRE_SPREAD)
				step_size = (4 * amount * ref_div * (radeon_crtc->ss.rate * 2048)) /
					(125 * 25 * pll->reference_freq / 100);
			else
				step_size = (2 * amount * ref_div * (radeon_crtc->ss.rate * 2048)) /
					(125 * 25 * pll->reference_freq / 100);
			radeon_crtc->ss.step = step_size;
		}

		atombios_crtc_program_ss(rdev, ATOM_ENABLE, radeon_crtc->pll_id,
					 radeon_crtc->crtc_id, &radeon_crtc->ss);
	}
}

static int dce4_crtc_do_set_base(struct drm_crtc *crtc,
				 struct drm_framebuffer *fb,
				 int x, int y, int atomic)
{
	struct radeon_crtc *radeon_crtc = to_radeon_crtc(crtc);
	struct drm_device *dev = crtc->dev;
	struct radeon_device *rdev = dev->dev_private;
	struct radeon_framebuffer *radeon_fb;
	struct drm_framebuffer *target_fb;
	struct drm_gem_object *obj;
	struct radeon_bo *rbo;
	uint64_t fb_location;
	uint32_t fb_format, fb_pitch_pixels, tiling_flags;
	unsigned bankw, bankh, mtaspect, tile_split;
	u32 fb_swap = EVERGREEN_GRPH_ENDIAN_SWAP(EVERGREEN_GRPH_ENDIAN_NONE);
	u32 tmp, viewport_w, viewport_h;
	int r;

	/* no fb bound */
	if (!atomic && !crtc->fb) {
		DRM_DEBUG_KMS("No FB bound\n");
		return 0;
	}

	if (atomic) {
		radeon_fb = to_radeon_framebuffer(fb);
		target_fb = fb;
	}
	else {
		radeon_fb = to_radeon_framebuffer(crtc->fb);
		target_fb = crtc->fb;
	}

	/* If atomic, assume fb object is pinned & idle & fenced and
	 * just update base pointers
	 */
	obj = radeon_fb->obj;
	rbo = gem_to_radeon_bo(obj);
	r = radeon_bo_reserve(rbo, false);
	if (unlikely(r != 0))
		return r;

	if (atomic)
		fb_location = radeon_bo_gpu_offset(rbo);
	else {
		r = radeon_bo_pin(rbo, RADEON_GEM_DOMAIN_VRAM, &fb_location);
		if (unlikely(r != 0)) {
			radeon_bo_unreserve(rbo);
			return -EINVAL;
		}
	}

	radeon_bo_get_tiling_flags(rbo, &tiling_flags, NULL);
	radeon_bo_unreserve(rbo);

	switch (target_fb->bits_per_pixel) {
	case 8:
		fb_format = (EVERGREEN_GRPH_DEPTH(EVERGREEN_GRPH_DEPTH_8BPP) |
			     EVERGREEN_GRPH_FORMAT(EVERGREEN_GRPH_FORMAT_INDEXED));
		break;
	case 15:
		fb_format = (EVERGREEN_GRPH_DEPTH(EVERGREEN_GRPH_DEPTH_16BPP) |
			     EVERGREEN_GRPH_FORMAT(EVERGREEN_GRPH_FORMAT_ARGB1555));
		break;
	case 16:
		fb_format = (EVERGREEN_GRPH_DEPTH(EVERGREEN_GRPH_DEPTH_16BPP) |
			     EVERGREEN_GRPH_FORMAT(EVERGREEN_GRPH_FORMAT_ARGB565));
#ifdef __BIG_ENDIAN
		fb_swap = EVERGREEN_GRPH_ENDIAN_SWAP(EVERGREEN_GRPH_ENDIAN_8IN16);
#endif
		break;
	case 24:
	case 32:
		fb_format = (EVERGREEN_GRPH_DEPTH(EVERGREEN_GRPH_DEPTH_32BPP) |
			     EVERGREEN_GRPH_FORMAT(EVERGREEN_GRPH_FORMAT_ARGB8888));
#ifdef __BIG_ENDIAN
		fb_swap = EVERGREEN_GRPH_ENDIAN_SWAP(EVERGREEN_GRPH_ENDIAN_8IN32);
#endif
		break;
	default:
		DRM_ERROR("Unsupported screen depth %d\n",
			  target_fb->bits_per_pixel);
		return -EINVAL;
	}

	if (tiling_flags & RADEON_TILING_MACRO) {
		if (rdev->family >= CHIP_TAHITI)
			tmp = rdev->config.si.tile_config;
		else if (rdev->family >= CHIP_CAYMAN)
			tmp = rdev->config.cayman.tile_config;
		else
			tmp = rdev->config.evergreen.tile_config;

		switch ((tmp & 0xf0) >> 4) {
		case 0: /* 4 banks */
			fb_format |= EVERGREEN_GRPH_NUM_BANKS(EVERGREEN_ADDR_SURF_4_BANK);
			break;
		case 1: /* 8 banks */
		default:
			fb_format |= EVERGREEN_GRPH_NUM_BANKS(EVERGREEN_ADDR_SURF_8_BANK);
			break;
		case 2: /* 16 banks */
			fb_format |= EVERGREEN_GRPH_NUM_BANKS(EVERGREEN_ADDR_SURF_16_BANK);
			break;
		}

		fb_format |= EVERGREEN_GRPH_ARRAY_MODE(EVERGREEN_GRPH_ARRAY_2D_TILED_THIN1);

		evergreen_tiling_fields(tiling_flags, &bankw, &bankh, &mtaspect, &tile_split);
		fb_format |= EVERGREEN_GRPH_TILE_SPLIT(tile_split);
		fb_format |= EVERGREEN_GRPH_BANK_WIDTH(bankw);
		fb_format |= EVERGREEN_GRPH_BANK_HEIGHT(bankh);
		fb_format |= EVERGREEN_GRPH_MACRO_TILE_ASPECT(mtaspect);
	} else if (tiling_flags & RADEON_TILING_MICRO)
		fb_format |= EVERGREEN_GRPH_ARRAY_MODE(EVERGREEN_GRPH_ARRAY_1D_TILED_THIN1);

	if ((rdev->family == CHIP_TAHITI) ||
	    (rdev->family == CHIP_PITCAIRN))
		fb_format |= SI_GRPH_PIPE_CONFIG(SI_ADDR_SURF_P8_32x32_8x16);
	else if (rdev->family == CHIP_VERDE)
		fb_format |= SI_GRPH_PIPE_CONFIG(SI_ADDR_SURF_P4_8x16);

	switch (radeon_crtc->crtc_id) {
	case 0:
		WREG32(AVIVO_D1VGA_CONTROL, 0);
		break;
	case 1:
		WREG32(AVIVO_D2VGA_CONTROL, 0);
		break;
	case 2:
		WREG32(EVERGREEN_D3VGA_CONTROL, 0);
		break;
	case 3:
		WREG32(EVERGREEN_D4VGA_CONTROL, 0);
		break;
	case 4:
		WREG32(EVERGREEN_D5VGA_CONTROL, 0);
		break;
	case 5:
		WREG32(EVERGREEN_D6VGA_CONTROL, 0);
		break;
	default:
		break;
	}

	WREG32(EVERGREEN_GRPH_PRIMARY_SURFACE_ADDRESS_HIGH + radeon_crtc->crtc_offset,
	       upper_32_bits(fb_location));
	WREG32(EVERGREEN_GRPH_SECONDARY_SURFACE_ADDRESS_HIGH + radeon_crtc->crtc_offset,
	       upper_32_bits(fb_location));
	WREG32(EVERGREEN_GRPH_PRIMARY_SURFACE_ADDRESS + radeon_crtc->crtc_offset,
	       (u32)fb_location & EVERGREEN_GRPH_SURFACE_ADDRESS_MASK);
	WREG32(EVERGREEN_GRPH_SECONDARY_SURFACE_ADDRESS + radeon_crtc->crtc_offset,
	       (u32) fb_location & EVERGREEN_GRPH_SURFACE_ADDRESS_MASK);
	WREG32(EVERGREEN_GRPH_CONTROL + radeon_crtc->crtc_offset, fb_format);
	WREG32(EVERGREEN_GRPH_SWAP_CONTROL + radeon_crtc->crtc_offset, fb_swap);

	WREG32(EVERGREEN_GRPH_SURFACE_OFFSET_X + radeon_crtc->crtc_offset, 0);
	WREG32(EVERGREEN_GRPH_SURFACE_OFFSET_Y + radeon_crtc->crtc_offset, 0);
	WREG32(EVERGREEN_GRPH_X_START + radeon_crtc->crtc_offset, 0);
	WREG32(EVERGREEN_GRPH_Y_START + radeon_crtc->crtc_offset, 0);
	WREG32(EVERGREEN_GRPH_X_END + radeon_crtc->crtc_offset, target_fb->width);
	WREG32(EVERGREEN_GRPH_Y_END + radeon_crtc->crtc_offset, target_fb->height);

	fb_pitch_pixels = target_fb->pitches[0] / (target_fb->bits_per_pixel / 8);
	WREG32(EVERGREEN_GRPH_PITCH + radeon_crtc->crtc_offset, fb_pitch_pixels);
	WREG32(EVERGREEN_GRPH_ENABLE + radeon_crtc->crtc_offset, 1);

	WREG32(EVERGREEN_DESKTOP_HEIGHT + radeon_crtc->crtc_offset,
	       target_fb->height);
	x &= ~3;
	y &= ~1;
	WREG32(EVERGREEN_VIEWPORT_START + radeon_crtc->crtc_offset,
	       (x << 16) | y);
	viewport_w = crtc->mode.hdisplay;
	viewport_h = (crtc->mode.vdisplay + 1) & ~1;
	WREG32(EVERGREEN_VIEWPORT_SIZE + radeon_crtc->crtc_offset,
	       (viewport_w << 16) | viewport_h);

	/* pageflip setup */
	/* make sure flip is at vb rather than hb */
	tmp = RREG32(EVERGREEN_GRPH_FLIP_CONTROL + radeon_crtc->crtc_offset);
	tmp &= ~EVERGREEN_GRPH_SURFACE_UPDATE_H_RETRACE_EN;
	WREG32(EVERGREEN_GRPH_FLIP_CONTROL + radeon_crtc->crtc_offset, tmp);

	/* set pageflip to happen anywhere in vblank interval */
	WREG32(EVERGREEN_MASTER_UPDATE_MODE + radeon_crtc->crtc_offset, 0);

	if (!atomic && fb && fb != crtc->fb) {
		radeon_fb = to_radeon_framebuffer(fb);
		rbo = gem_to_radeon_bo(radeon_fb->obj);
		r = radeon_bo_reserve(rbo, false);
		if (unlikely(r != 0))
			return r;
		radeon_bo_unpin(rbo);
		radeon_bo_unreserve(rbo);
	}

	/* Bytes per pixel may have changed */
	radeon_bandwidth_update(rdev);

	return 0;
}

static int avivo_crtc_do_set_base(struct drm_crtc *crtc,
				  struct drm_framebuffer *fb,
				  int x, int y, int atomic)
{
	struct radeon_crtc *radeon_crtc = to_radeon_crtc(crtc);
	struct drm_device *dev = crtc->dev;
	struct radeon_device *rdev = dev->dev_private;
	struct radeon_framebuffer *radeon_fb;
	struct drm_gem_object *obj;
	struct radeon_bo *rbo;
	struct drm_framebuffer *target_fb;
	uint64_t fb_location;
	uint32_t fb_format, fb_pitch_pixels, tiling_flags;
	u32 fb_swap = R600_D1GRPH_SWAP_ENDIAN_NONE;
	u32 tmp, viewport_w, viewport_h;
	int r;

	/* no fb bound */
	if (!atomic && !crtc->fb) {
		DRM_DEBUG_KMS("No FB bound\n");
		return 0;
	}

	if (atomic) {
		radeon_fb = to_radeon_framebuffer(fb);
		target_fb = fb;
	}
	else {
		radeon_fb = to_radeon_framebuffer(crtc->fb);
		target_fb = crtc->fb;
	}

	obj = radeon_fb->obj;
	rbo = gem_to_radeon_bo(obj);
	r = radeon_bo_reserve(rbo, false);
	if (unlikely(r != 0))
		return r;

	/* If atomic, assume fb object is pinned & idle & fenced and
	 * just update base pointers
	 */
	if (atomic)
		fb_location = radeon_bo_gpu_offset(rbo);
	else {
		r = radeon_bo_pin(rbo, RADEON_GEM_DOMAIN_VRAM, &fb_location);
		if (unlikely(r != 0)) {
			radeon_bo_unreserve(rbo);
			return -EINVAL;
		}
	}
	radeon_bo_get_tiling_flags(rbo, &tiling_flags, NULL);
	radeon_bo_unreserve(rbo);

	switch (target_fb->bits_per_pixel) {
	case 8:
		fb_format =
		    AVIVO_D1GRPH_CONTROL_DEPTH_8BPP |
		    AVIVO_D1GRPH_CONTROL_8BPP_INDEXED;
		break;
	case 15:
		fb_format =
		    AVIVO_D1GRPH_CONTROL_DEPTH_16BPP |
		    AVIVO_D1GRPH_CONTROL_16BPP_ARGB1555;
		break;
	case 16:
		fb_format =
		    AVIVO_D1GRPH_CONTROL_DEPTH_16BPP |
		    AVIVO_D1GRPH_CONTROL_16BPP_RGB565;
#ifdef __BIG_ENDIAN
		fb_swap = R600_D1GRPH_SWAP_ENDIAN_16BIT;
#endif
		break;
	case 24:
	case 32:
		fb_format =
		    AVIVO_D1GRPH_CONTROL_DEPTH_32BPP |
		    AVIVO_D1GRPH_CONTROL_32BPP_ARGB8888;
#ifdef __BIG_ENDIAN
		fb_swap = R600_D1GRPH_SWAP_ENDIAN_32BIT;
#endif
		break;
	default:
		DRM_ERROR("Unsupported screen depth %d\n",
			  target_fb->bits_per_pixel);
		return -EINVAL;
	}

	if (rdev->family >= CHIP_R600) {
		if (tiling_flags & RADEON_TILING_MACRO)
			fb_format |= R600_D1GRPH_ARRAY_MODE_2D_TILED_THIN1;
		else if (tiling_flags & RADEON_TILING_MICRO)
			fb_format |= R600_D1GRPH_ARRAY_MODE_1D_TILED_THIN1;
	} else {
		if (tiling_flags & RADEON_TILING_MACRO)
			fb_format |= AVIVO_D1GRPH_MACRO_ADDRESS_MODE;

		if (tiling_flags & RADEON_TILING_MICRO)
			fb_format |= AVIVO_D1GRPH_TILED;
	}

	if (radeon_crtc->crtc_id == 0)
		WREG32(AVIVO_D1VGA_CONTROL, 0);
	else
		WREG32(AVIVO_D2VGA_CONTROL, 0);

	if (rdev->family >= CHIP_RV770) {
		if (radeon_crtc->crtc_id) {
			WREG32(R700_D2GRPH_PRIMARY_SURFACE_ADDRESS_HIGH, upper_32_bits(fb_location));
			WREG32(R700_D2GRPH_SECONDARY_SURFACE_ADDRESS_HIGH, upper_32_bits(fb_location));
		} else {
			WREG32(R700_D1GRPH_PRIMARY_SURFACE_ADDRESS_HIGH, upper_32_bits(fb_location));
			WREG32(R700_D1GRPH_SECONDARY_SURFACE_ADDRESS_HIGH, upper_32_bits(fb_location));
		}
	}
	WREG32(AVIVO_D1GRPH_PRIMARY_SURFACE_ADDRESS + radeon_crtc->crtc_offset,
	       (u32) fb_location);
	WREG32(AVIVO_D1GRPH_SECONDARY_SURFACE_ADDRESS +
	       radeon_crtc->crtc_offset, (u32) fb_location);
	WREG32(AVIVO_D1GRPH_CONTROL + radeon_crtc->crtc_offset, fb_format);
	if (rdev->family >= CHIP_R600)
		WREG32(R600_D1GRPH_SWAP_CONTROL + radeon_crtc->crtc_offset, fb_swap);

	WREG32(AVIVO_D1GRPH_SURFACE_OFFSET_X + radeon_crtc->crtc_offset, 0);
	WREG32(AVIVO_D1GRPH_SURFACE_OFFSET_Y + radeon_crtc->crtc_offset, 0);
	WREG32(AVIVO_D1GRPH_X_START + radeon_crtc->crtc_offset, 0);
	WREG32(AVIVO_D1GRPH_Y_START + radeon_crtc->crtc_offset, 0);
	WREG32(AVIVO_D1GRPH_X_END + radeon_crtc->crtc_offset, target_fb->width);
	WREG32(AVIVO_D1GRPH_Y_END + radeon_crtc->crtc_offset, target_fb->height);

	fb_pitch_pixels = target_fb->pitches[0] / (target_fb->bits_per_pixel / 8);
	WREG32(AVIVO_D1GRPH_PITCH + radeon_crtc->crtc_offset, fb_pitch_pixels);
	WREG32(AVIVO_D1GRPH_ENABLE + radeon_crtc->crtc_offset, 1);

	WREG32(AVIVO_D1MODE_DESKTOP_HEIGHT + radeon_crtc->crtc_offset,
	       target_fb->height);
	x &= ~3;
	y &= ~1;
	WREG32(AVIVO_D1MODE_VIEWPORT_START + radeon_crtc->crtc_offset,
	       (x << 16) | y);
	viewport_w = crtc->mode.hdisplay;
	viewport_h = (crtc->mode.vdisplay + 1) & ~1;
	WREG32(AVIVO_D1MODE_VIEWPORT_SIZE + radeon_crtc->crtc_offset,
	       (viewport_w << 16) | viewport_h);

	/* pageflip setup */
	/* make sure flip is at vb rather than hb */
	tmp = RREG32(AVIVO_D1GRPH_FLIP_CONTROL + radeon_crtc->crtc_offset);
	tmp &= ~AVIVO_D1GRPH_SURFACE_UPDATE_H_RETRACE_EN;
	WREG32(AVIVO_D1GRPH_FLIP_CONTROL + radeon_crtc->crtc_offset, tmp);

	/* set pageflip to happen anywhere in vblank interval */
	WREG32(AVIVO_D1MODE_MASTER_UPDATE_MODE + radeon_crtc->crtc_offset, 0);

	if (!atomic && fb && fb != crtc->fb) {
		radeon_fb = to_radeon_framebuffer(fb);
		rbo = gem_to_radeon_bo(radeon_fb->obj);
		r = radeon_bo_reserve(rbo, false);
		if (unlikely(r != 0))
			return r;
		radeon_bo_unpin(rbo);
		radeon_bo_unreserve(rbo);
	}

	/* Bytes per pixel may have changed */
	radeon_bandwidth_update(rdev);

	return 0;
}

int atombios_crtc_set_base(struct drm_crtc *crtc, int x, int y,
			   struct drm_framebuffer *old_fb)
{
	struct drm_device *dev = crtc->dev;
	struct radeon_device *rdev = dev->dev_private;

	if (ASIC_IS_DCE4(rdev))
		return dce4_crtc_do_set_base(crtc, old_fb, x, y, 0);
	else if (ASIC_IS_AVIVO(rdev))
		return avivo_crtc_do_set_base(crtc, old_fb, x, y, 0);
	else
		return radeon_crtc_do_set_base(crtc, old_fb, x, y, 0);
}

int atombios_crtc_set_base_atomic(struct drm_crtc *crtc,
                                  struct drm_framebuffer *fb,
				  int x, int y, enum mode_set_atomic state)
{
       struct drm_device *dev = crtc->dev;
       struct radeon_device *rdev = dev->dev_private;

	if (ASIC_IS_DCE4(rdev))
		return dce4_crtc_do_set_base(crtc, fb, x, y, 1);
	else if (ASIC_IS_AVIVO(rdev))
		return avivo_crtc_do_set_base(crtc, fb, x, y, 1);
	else
		return radeon_crtc_do_set_base(crtc, fb, x, y, 1);
}

/* properly set additional regs when using atombios */
static void radeon_legacy_atom_fixup(struct drm_crtc *crtc)
{
	struct drm_device *dev = crtc->dev;
	struct radeon_device *rdev = dev->dev_private;
	struct radeon_crtc *radeon_crtc = to_radeon_crtc(crtc);
	u32 disp_merge_cntl;

	switch (radeon_crtc->crtc_id) {
	case 0:
		disp_merge_cntl = RREG32(RADEON_DISP_MERGE_CNTL);
		disp_merge_cntl &= ~RADEON_DISP_RGB_OFFSET_EN;
		WREG32(RADEON_DISP_MERGE_CNTL, disp_merge_cntl);
		break;
	case 1:
		disp_merge_cntl = RREG32(RADEON_DISP2_MERGE_CNTL);
		disp_merge_cntl &= ~RADEON_DISP2_RGB_OFFSET_EN;
		WREG32(RADEON_DISP2_MERGE_CNTL, disp_merge_cntl);
		WREG32(RADEON_FP_H2_SYNC_STRT_WID,   RREG32(RADEON_CRTC2_H_SYNC_STRT_WID));
		WREG32(RADEON_FP_V2_SYNC_STRT_WID,   RREG32(RADEON_CRTC2_V_SYNC_STRT_WID));
		break;
	}
}

/**
 * radeon_get_pll_use_mask - look up a mask of which pplls are in use
 *
 * @crtc: drm crtc
 *
 * Returns the mask of which PPLLs (Pixel PLLs) are in use.
 */
static u32 radeon_get_pll_use_mask(struct drm_crtc *crtc)
{
	struct drm_device *dev = crtc->dev;
	struct drm_crtc *test_crtc;
	struct radeon_crtc *test_radeon_crtc;
	u32 pll_in_use = 0;

	list_for_each_entry(test_crtc, &dev->mode_config.crtc_list, head) {
		if (crtc == test_crtc)
			continue;

		test_radeon_crtc = to_radeon_crtc(test_crtc);
		if (test_radeon_crtc->pll_id != ATOM_PPLL_INVALID)
			pll_in_use |= (1 << test_radeon_crtc->pll_id);
	}
	return pll_in_use;
}

/**
 * radeon_get_shared_dp_ppll - return the PPLL used by another crtc for DP
 *
 * @crtc: drm crtc
 *
 * Returns the PPLL (Pixel PLL) used by another crtc/encoder which is
 * also in DP mode.  For DP, a single PPLL can be used for all DP
 * crtcs/encoders.
 */
static int radeon_get_shared_dp_ppll(struct drm_crtc *crtc)
{
	struct drm_device *dev = crtc->dev;
	struct drm_crtc *test_crtc;
	struct radeon_crtc *test_radeon_crtc;

	list_for_each_entry(test_crtc, &dev->mode_config.crtc_list, head) {
		if (crtc == test_crtc)
			continue;
		test_radeon_crtc = to_radeon_crtc(test_crtc);
		if (test_radeon_crtc->encoder &&
		    ENCODER_MODE_IS_DP(atombios_get_encoder_mode(test_radeon_crtc->encoder))) {
			/* for DP use the same PLL for all */
			if (test_radeon_crtc->pll_id != ATOM_PPLL_INVALID)
				return test_radeon_crtc->pll_id;
		}
	}
	return ATOM_PPLL_INVALID;
}

/**
 * radeon_get_shared_nondp_ppll - return the PPLL used by another non-DP crtc
 *
 * @crtc: drm crtc
 * @encoder: drm encoder
 *
 * Returns the PPLL (Pixel PLL) used by another non-DP crtc/encoder which can
 * be shared (i.e., same clock).
 */
static int radeon_get_shared_nondp_ppll(struct drm_crtc *crtc)
{
	struct radeon_crtc *radeon_crtc = to_radeon_crtc(crtc);
	struct drm_device *dev = crtc->dev;
	struct drm_crtc *test_crtc;
	struct radeon_crtc *test_radeon_crtc;
	u32 adjusted_clock, test_adjusted_clock;

	adjusted_clock = radeon_crtc->adjusted_clock;

	if (adjusted_clock == 0)
		return ATOM_PPLL_INVALID;

	list_for_each_entry(test_crtc, &dev->mode_config.crtc_list, head) {
		if (crtc == test_crtc)
			continue;
		test_radeon_crtc = to_radeon_crtc(test_crtc);
		if (test_radeon_crtc->encoder &&
		    !ENCODER_MODE_IS_DP(atombios_get_encoder_mode(test_radeon_crtc->encoder))) {
			/* check if we are already driving this connector with another crtc */
			if (test_radeon_crtc->connector == radeon_crtc->connector) {
				/* if we are, return that pll */
				if (test_radeon_crtc->pll_id != ATOM_PPLL_INVALID)
					return test_radeon_crtc->pll_id;
			}
			/* for non-DP check the clock */
			test_adjusted_clock = test_radeon_crtc->adjusted_clock;
			if ((crtc->mode.clock == test_crtc->mode.clock) &&
			    (adjusted_clock == test_adjusted_clock) &&
			    (radeon_crtc->ss_enabled == test_radeon_crtc->ss_enabled) &&
			    (test_radeon_crtc->pll_id != ATOM_PPLL_INVALID))
				return test_radeon_crtc->pll_id;
		}
	}
	return ATOM_PPLL_INVALID;
}

/**
 * radeon_atom_pick_pll - Allocate a PPLL for use by the crtc.
 *
 * @crtc: drm crtc
 *
 * Returns the PPLL (Pixel PLL) to be used by the crtc.  For DP monitors
 * a single PPLL can be used for all DP crtcs/encoders.  For non-DP
 * monitors a dedicated PPLL must be used.  If a particular board has
 * an external DP PLL, return ATOM_PPLL_INVALID to skip PLL programming
 * as there is no need to program the PLL itself.  If we are not able to
 * allocate a PLL, return ATOM_PPLL_INVALID to skip PLL programming to
 * avoid messing up an existing monitor.
 *
 * Asic specific PLL information
 *
 * DCE 6.1
 * - PPLL2 is only available to UNIPHYA (both DP and non-DP)
 * - PPLL0, PPLL1 are available for UNIPHYB/C/D/E/F (both DP and non-DP)
 *
 * DCE 6.0
 * - PPLL0 is available to all UNIPHY (DP only)
 * - PPLL1, PPLL2 are available for all UNIPHY (both DP and non-DP) and DAC
 *
 * DCE 5.0
 * - DCPLL is available to all UNIPHY (DP only)
 * - PPLL1, PPLL2 are available for all UNIPHY (both DP and non-DP) and DAC
 *
 * DCE 3.0/4.0/4.1
 * - PPLL1, PPLL2 are available for all UNIPHY (both DP and non-DP) and DAC
 *
 */
static int radeon_atom_pick_pll(struct drm_crtc *crtc)
{
	struct radeon_crtc *radeon_crtc = to_radeon_crtc(crtc);
	struct drm_device *dev = crtc->dev;
	struct radeon_device *rdev = dev->dev_private;
	struct radeon_encoder *radeon_encoder =
		to_radeon_encoder(radeon_crtc->encoder);
	u32 pll_in_use;
	int pll;

	if (ASIC_IS_DCE61(rdev)) {
		struct radeon_encoder_atom_dig *dig =
			radeon_encoder->enc_priv;

		if ((radeon_encoder->encoder_id == ENCODER_OBJECT_ID_INTERNAL_UNIPHY) &&
		    (dig->linkb == false))
			/* UNIPHY A uses PPLL2 */
			return ATOM_PPLL2;
		else if (ENCODER_MODE_IS_DP(atombios_get_encoder_mode(radeon_crtc->encoder))) {
			/* UNIPHY B/C/D/E/F */
			if (rdev->clock.dp_extclk)
				/* skip PPLL programming if using ext clock */
				return ATOM_PPLL_INVALID;
			else {
				/* use the same PPLL for all DP monitors */
				pll = radeon_get_shared_dp_ppll(crtc);
				if (pll != ATOM_PPLL_INVALID)
					return pll;
			}
		} else {
			/* use the same PPLL for all monitors with the same clock */
			pll = radeon_get_shared_nondp_ppll(crtc);
			if (pll != ATOM_PPLL_INVALID)
				return pll;
		}
		/* UNIPHY B/C/D/E/F */
		pll_in_use = radeon_get_pll_use_mask(crtc);
		if (!(pll_in_use & (1 << ATOM_PPLL0)))
			return ATOM_PPLL0;
		if (!(pll_in_use & (1 << ATOM_PPLL1)))
			return ATOM_PPLL1;
		DRM_ERROR("unable to allocate a PPLL\n");
		return ATOM_PPLL_INVALID;
	} else if (ASIC_IS_DCE4(rdev)) {
<<<<<<< HEAD
		list_for_each_entry(test_encoder, &dev->mode_config.encoder_list, head) {
			if (test_encoder->crtc && (test_encoder->crtc == crtc)) {
				/* in DP mode, the DP ref clock can come from PPLL, DCPLL, or ext clock,
				 * depending on the asic:
				 * DCE4: PPLL or ext clock
				 * DCE5: DCPLL or ext clock
				 *
				 * Setting ATOM_PPLL_INVALID will cause SetPixelClock to skip
				 * PPLL/DCPLL programming and only program the DP DTO for the
				 * crtc virtual pixel clock.
				 */
				if (ENCODER_MODE_IS_DP(atombios_get_encoder_mode(test_encoder))) {
					if (rdev->clock.dp_extclk)
						return ATOM_PPLL_INVALID;
					else if (ASIC_IS_DCE6(rdev))
						return ATOM_PPLL0;
					else if (ASIC_IS_DCE5(rdev))
						return ATOM_DCPLL;
				}
=======
		/* in DP mode, the DP ref clock can come from PPLL, DCPLL, or ext clock,
		 * depending on the asic:
		 * DCE4: PPLL or ext clock
		 * DCE5: PPLL, DCPLL, or ext clock
		 * DCE6: PPLL, PPLL0, or ext clock
		 *
		 * Setting ATOM_PPLL_INVALID will cause SetPixelClock to skip
		 * PPLL/DCPLL programming and only program the DP DTO for the
		 * crtc virtual pixel clock.
		 */
		if (ENCODER_MODE_IS_DP(atombios_get_encoder_mode(radeon_crtc->encoder))) {
			if (rdev->clock.dp_extclk)
				/* skip PPLL programming if using ext clock */
				return ATOM_PPLL_INVALID;
			else if (ASIC_IS_DCE6(rdev))
				/* use PPLL0 for all DP */
				return ATOM_PPLL0;
			else if (ASIC_IS_DCE5(rdev))
				/* use DCPLL for all DP */
				return ATOM_DCPLL;
			else {
				/* use the same PPLL for all DP monitors */
				pll = radeon_get_shared_dp_ppll(crtc);
				if (pll != ATOM_PPLL_INVALID)
					return pll;
>>>>>>> 4a8e43fe
			}
		} else {
			/* use the same PPLL for all monitors with the same clock */
			pll = radeon_get_shared_nondp_ppll(crtc);
			if (pll != ATOM_PPLL_INVALID)
				return pll;
		}
		/* all other cases */
		pll_in_use = radeon_get_pll_use_mask(crtc);
		if (!(pll_in_use & (1 << ATOM_PPLL2)))
			return ATOM_PPLL2;
		if (!(pll_in_use & (1 << ATOM_PPLL1)))
			return ATOM_PPLL1;
		DRM_ERROR("unable to allocate a PPLL\n");
		return ATOM_PPLL_INVALID;
	} else {
		if (ASIC_IS_AVIVO(rdev)) {
			/* in DP mode, the DP ref clock can come from either PPLL
			 * depending on the asic:
			 * DCE3: PPLL1 or PPLL2
			 */
			if (ENCODER_MODE_IS_DP(atombios_get_encoder_mode(radeon_crtc->encoder))) {
				/* use the same PPLL for all DP monitors */
				pll = radeon_get_shared_dp_ppll(crtc);
				if (pll != ATOM_PPLL_INVALID)
					return pll;
			} else {
				/* use the same PPLL for all monitors with the same clock */
				pll = radeon_get_shared_nondp_ppll(crtc);
				if (pll != ATOM_PPLL_INVALID)
					return pll;
			}
			/* all other cases */
			pll_in_use = radeon_get_pll_use_mask(crtc);
			if (!(pll_in_use & (1 << ATOM_PPLL2)))
				return ATOM_PPLL2;
			if (!(pll_in_use & (1 << ATOM_PPLL1)))
				return ATOM_PPLL1;
			DRM_ERROR("unable to allocate a PPLL\n");
			return ATOM_PPLL_INVALID;
		} else {
			/* on pre-R5xx asics, the crtc to pll mapping is hardcoded */
			return radeon_crtc->crtc_id;
		}
	}
}

void radeon_atom_disp_eng_pll_init(struct radeon_device *rdev)
{
	/* always set DCPLL */
	if (ASIC_IS_DCE6(rdev))
		atombios_crtc_set_disp_eng_pll(rdev, rdev->clock.default_dispclk);
	else if (ASIC_IS_DCE4(rdev)) {
		struct radeon_atom_ss ss;
		bool ss_enabled = radeon_atombios_get_asic_ss_info(rdev, &ss,
								   ASIC_INTERNAL_SS_ON_DCPLL,
								   rdev->clock.default_dispclk);
		if (ss_enabled)
			atombios_crtc_program_ss(rdev, ATOM_DISABLE, ATOM_DCPLL, -1, &ss);
		/* XXX: DCE5, make sure voltage, dispclk is high enough */
		atombios_crtc_set_disp_eng_pll(rdev, rdev->clock.default_dispclk);
		if (ss_enabled)
			atombios_crtc_program_ss(rdev, ATOM_ENABLE, ATOM_DCPLL, -1, &ss);
	}

}

int atombios_crtc_mode_set(struct drm_crtc *crtc,
			   struct drm_display_mode *mode,
			   struct drm_display_mode *adjusted_mode,
			   int x, int y, struct drm_framebuffer *old_fb)
{
	struct radeon_crtc *radeon_crtc = to_radeon_crtc(crtc);
	struct drm_device *dev = crtc->dev;
	struct radeon_device *rdev = dev->dev_private;
	struct radeon_encoder *radeon_encoder =
		to_radeon_encoder(radeon_crtc->encoder);
	bool is_tvcv = false;

	if (radeon_encoder->active_device &
	    (ATOM_DEVICE_TV_SUPPORT | ATOM_DEVICE_CV_SUPPORT))
		is_tvcv = true;

	atombios_crtc_set_pll(crtc, adjusted_mode);

	if (ASIC_IS_DCE4(rdev))
		atombios_set_crtc_dtd_timing(crtc, adjusted_mode);
	else if (ASIC_IS_AVIVO(rdev)) {
		if (is_tvcv)
			atombios_crtc_set_timing(crtc, adjusted_mode);
		else
			atombios_set_crtc_dtd_timing(crtc, adjusted_mode);
	} else {
		atombios_crtc_set_timing(crtc, adjusted_mode);
		if (radeon_crtc->crtc_id == 0)
			atombios_set_crtc_dtd_timing(crtc, adjusted_mode);
		radeon_legacy_atom_fixup(crtc);
	}
	atombios_crtc_set_base(crtc, x, y, old_fb);
	atombios_overscan_setup(crtc, mode, adjusted_mode);
	atombios_scaler_setup(crtc);
	return 0;
}

static bool atombios_crtc_mode_fixup(struct drm_crtc *crtc,
				     const struct drm_display_mode *mode,
				     struct drm_display_mode *adjusted_mode)
{
	struct radeon_crtc *radeon_crtc = to_radeon_crtc(crtc);
	struct drm_device *dev = crtc->dev;
	struct drm_encoder *encoder;

	/* assign the encoder to the radeon crtc to avoid repeated lookups later */
	list_for_each_entry(encoder, &dev->mode_config.encoder_list, head) {
		if (encoder->crtc == crtc) {
			radeon_crtc->encoder = encoder;
			radeon_crtc->connector = radeon_get_connector_for_encoder(encoder);
			break;
		}
	}
	if ((radeon_crtc->encoder == NULL) || (radeon_crtc->connector == NULL)) {
		radeon_crtc->encoder = NULL;
		radeon_crtc->connector = NULL;
		return false;
	}
	if (!radeon_crtc_scaling_mode_fixup(crtc, mode, adjusted_mode))
		return false;
	if (!atombios_crtc_prepare_pll(crtc, adjusted_mode))
		return false;
	/* pick pll */
	radeon_crtc->pll_id = radeon_atom_pick_pll(crtc);
	/* if we can't get a PPLL for a non-DP encoder, fail */
	if ((radeon_crtc->pll_id == ATOM_PPLL_INVALID) &&
	    !ENCODER_MODE_IS_DP(atombios_get_encoder_mode(radeon_crtc->encoder)))
		return false;

	return true;
}

static void atombios_crtc_prepare(struct drm_crtc *crtc)
{
	struct radeon_crtc *radeon_crtc = to_radeon_crtc(crtc);
	struct drm_device *dev = crtc->dev;
	struct radeon_device *rdev = dev->dev_private;

	radeon_crtc->in_mode_set = true;
<<<<<<< HEAD
	/* pick pll */
	radeon_crtc->pll_id = radeon_atom_pick_pll(crtc);
=======

	/* disable crtc pair power gating before programming */
	if (ASIC_IS_DCE6(rdev))
		atombios_powergate_crtc(crtc, ATOM_DISABLE);
>>>>>>> 4a8e43fe

	/* disable crtc pair power gating before programming */
	if (ASIC_IS_DCE6(rdev))
		atombios_powergate_crtc(crtc, ATOM_DISABLE);

	atombios_lock_crtc(crtc, ATOM_ENABLE);
	atombios_crtc_dpms(crtc, DRM_MODE_DPMS_OFF);
}

static void atombios_crtc_commit(struct drm_crtc *crtc)
{
	struct radeon_crtc *radeon_crtc = to_radeon_crtc(crtc);

	atombios_crtc_dpms(crtc, DRM_MODE_DPMS_ON);
	atombios_lock_crtc(crtc, ATOM_DISABLE);
	radeon_crtc->in_mode_set = false;
}

static void atombios_crtc_disable(struct drm_crtc *crtc)
{
	struct radeon_crtc *radeon_crtc = to_radeon_crtc(crtc);
	struct drm_device *dev = crtc->dev;
	struct radeon_device *rdev = dev->dev_private;
	struct radeon_atom_ss ss;
	int i;

	atombios_crtc_dpms(crtc, DRM_MODE_DPMS_OFF);

	for (i = 0; i < rdev->num_crtc; i++) {
		if (rdev->mode_info.crtcs[i] &&
		    rdev->mode_info.crtcs[i]->enabled &&
		    i != radeon_crtc->crtc_id &&
		    radeon_crtc->pll_id == rdev->mode_info.crtcs[i]->pll_id) {
			/* one other crtc is using this pll don't turn
			 * off the pll
			 */
			goto done;
		}
	}

	switch (radeon_crtc->pll_id) {
	case ATOM_PPLL1:
	case ATOM_PPLL2:
		/* disable the ppll */
		atombios_crtc_program_pll(crtc, radeon_crtc->crtc_id, radeon_crtc->pll_id,
					  0, 0, ATOM_DISABLE, 0, 0, 0, 0, 0, false, &ss);
		break;
	case ATOM_PPLL0:
		/* disable the ppll */
		if (ASIC_IS_DCE61(rdev))
			atombios_crtc_program_pll(crtc, radeon_crtc->crtc_id, radeon_crtc->pll_id,
						  0, 0, ATOM_DISABLE, 0, 0, 0, 0, 0, false, &ss);
		break;
	default:
		break;
	}
done:
	radeon_crtc->pll_id = ATOM_PPLL_INVALID;
	radeon_crtc->adjusted_clock = 0;
	radeon_crtc->encoder = NULL;
	radeon_crtc->connector = NULL;
}

static const struct drm_crtc_helper_funcs atombios_helper_funcs = {
	.dpms = atombios_crtc_dpms,
	.mode_fixup = atombios_crtc_mode_fixup,
	.mode_set = atombios_crtc_mode_set,
	.mode_set_base = atombios_crtc_set_base,
	.mode_set_base_atomic = atombios_crtc_set_base_atomic,
	.prepare = atombios_crtc_prepare,
	.commit = atombios_crtc_commit,
	.load_lut = radeon_crtc_load_lut,
	.disable = atombios_crtc_disable,
};

void radeon_atombios_init_crtc(struct drm_device *dev,
			       struct radeon_crtc *radeon_crtc)
{
	struct radeon_device *rdev = dev->dev_private;

	if (ASIC_IS_DCE4(rdev)) {
		switch (radeon_crtc->crtc_id) {
		case 0:
		default:
			radeon_crtc->crtc_offset = EVERGREEN_CRTC0_REGISTER_OFFSET;
			break;
		case 1:
			radeon_crtc->crtc_offset = EVERGREEN_CRTC1_REGISTER_OFFSET;
			break;
		case 2:
			radeon_crtc->crtc_offset = EVERGREEN_CRTC2_REGISTER_OFFSET;
			break;
		case 3:
			radeon_crtc->crtc_offset = EVERGREEN_CRTC3_REGISTER_OFFSET;
			break;
		case 4:
			radeon_crtc->crtc_offset = EVERGREEN_CRTC4_REGISTER_OFFSET;
			break;
		case 5:
			radeon_crtc->crtc_offset = EVERGREEN_CRTC5_REGISTER_OFFSET;
			break;
		}
	} else {
		if (radeon_crtc->crtc_id == 1)
			radeon_crtc->crtc_offset =
				AVIVO_D2CRTC_H_TOTAL - AVIVO_D1CRTC_H_TOTAL;
		else
			radeon_crtc->crtc_offset = 0;
	}
	radeon_crtc->pll_id = ATOM_PPLL_INVALID;
	radeon_crtc->adjusted_clock = 0;
	radeon_crtc->encoder = NULL;
	radeon_crtc->connector = NULL;
	drm_crtc_helper_add(&radeon_crtc->base, &atombios_helper_funcs);
}<|MERGE_RESOLUTION|>--- conflicted
+++ resolved
@@ -252,10 +252,6 @@
 		radeon_crtc->enabled = true;
 		/* adjust pm to dpms changes BEFORE enabling crtcs */
 		radeon_pm_compute_clocks(rdev);
-<<<<<<< HEAD
-		/* disable crtc pair power gating before programming */
-=======
->>>>>>> 4a8e43fe
 		if (ASIC_IS_DCE6(rdev) && !radeon_crtc->in_mode_set)
 			atombios_powergate_crtc(crtc, ATOM_DISABLE);
 		atombios_enable_crtc(crtc, ATOM_ENABLE);
@@ -275,30 +271,8 @@
 			atombios_enable_crtc_memreq(crtc, ATOM_DISABLE);
 		atombios_enable_crtc(crtc, ATOM_DISABLE);
 		radeon_crtc->enabled = false;
-<<<<<<< HEAD
-		/* power gating is per-pair */
-		if (ASIC_IS_DCE6(rdev) && !radeon_crtc->in_mode_set) {
-			struct drm_crtc *other_crtc;
-			struct radeon_crtc *other_radeon_crtc;
-			list_for_each_entry(other_crtc, &rdev->ddev->mode_config.crtc_list, head) {
-				other_radeon_crtc = to_radeon_crtc(other_crtc);
-				if (((radeon_crtc->crtc_id == 0) && (other_radeon_crtc->crtc_id == 1)) ||
-				    ((radeon_crtc->crtc_id == 1) && (other_radeon_crtc->crtc_id == 0)) ||
-				    ((radeon_crtc->crtc_id == 2) && (other_radeon_crtc->crtc_id == 3)) ||
-				    ((radeon_crtc->crtc_id == 3) && (other_radeon_crtc->crtc_id == 2)) ||
-				    ((radeon_crtc->crtc_id == 4) && (other_radeon_crtc->crtc_id == 5)) ||
-				    ((radeon_crtc->crtc_id == 5) && (other_radeon_crtc->crtc_id == 4))) {
-					/* if both crtcs in the pair are off, enable power gating */
-					if (other_radeon_crtc->enabled == false)
-						atombios_powergate_crtc(crtc, ATOM_ENABLE);
-					break;
-				}
-			}
-		}
-=======
 		if (ASIC_IS_DCE6(rdev) && !radeon_crtc->in_mode_set)
 			atombios_powergate_crtc(crtc, ATOM_ENABLE);
->>>>>>> 4a8e43fe
 		/* adjust pm to dpms changes AFTER disabling crtcs */
 		radeon_pm_compute_clocks(rdev);
 		break;
@@ -1682,27 +1656,6 @@
 		DRM_ERROR("unable to allocate a PPLL\n");
 		return ATOM_PPLL_INVALID;
 	} else if (ASIC_IS_DCE4(rdev)) {
-<<<<<<< HEAD
-		list_for_each_entry(test_encoder, &dev->mode_config.encoder_list, head) {
-			if (test_encoder->crtc && (test_encoder->crtc == crtc)) {
-				/* in DP mode, the DP ref clock can come from PPLL, DCPLL, or ext clock,
-				 * depending on the asic:
-				 * DCE4: PPLL or ext clock
-				 * DCE5: DCPLL or ext clock
-				 *
-				 * Setting ATOM_PPLL_INVALID will cause SetPixelClock to skip
-				 * PPLL/DCPLL programming and only program the DP DTO for the
-				 * crtc virtual pixel clock.
-				 */
-				if (ENCODER_MODE_IS_DP(atombios_get_encoder_mode(test_encoder))) {
-					if (rdev->clock.dp_extclk)
-						return ATOM_PPLL_INVALID;
-					else if (ASIC_IS_DCE6(rdev))
-						return ATOM_PPLL0;
-					else if (ASIC_IS_DCE5(rdev))
-						return ATOM_DCPLL;
-				}
-=======
 		/* in DP mode, the DP ref clock can come from PPLL, DCPLL, or ext clock,
 		 * depending on the asic:
 		 * DCE4: PPLL or ext clock
@@ -1728,7 +1681,6 @@
 				pll = radeon_get_shared_dp_ppll(crtc);
 				if (pll != ATOM_PPLL_INVALID)
 					return pll;
->>>>>>> 4a8e43fe
 			}
 		} else {
 			/* use the same PPLL for all monitors with the same clock */
@@ -1875,15 +1827,6 @@
 	struct radeon_device *rdev = dev->dev_private;
 
 	radeon_crtc->in_mode_set = true;
-<<<<<<< HEAD
-	/* pick pll */
-	radeon_crtc->pll_id = radeon_atom_pick_pll(crtc);
-=======
-
-	/* disable crtc pair power gating before programming */
-	if (ASIC_IS_DCE6(rdev))
-		atombios_powergate_crtc(crtc, ATOM_DISABLE);
->>>>>>> 4a8e43fe
 
 	/* disable crtc pair power gating before programming */
 	if (ASIC_IS_DCE6(rdev))
