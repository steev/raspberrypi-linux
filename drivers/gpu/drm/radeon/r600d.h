--- conflicted
+++ resolved
@@ -831,10 +831,7 @@
 #define	PACKET3_STRMOUT_BUFFER_UPDATE			0x34
 #define	PACKET3_INDIRECT_BUFFER_MP			0x38
 #define	PACKET3_MEM_SEMAPHORE				0x39
-<<<<<<< HEAD
-=======
 #              define PACKET3_SEM_WAIT_ON_SIGNAL    (0x1 << 12)
->>>>>>> c16fa4f2
 #              define PACKET3_SEM_SEL_SIGNAL	    (0x6 << 29)
 #              define PACKET3_SEM_SEL_WAIT	    (0x7 << 29)
 #define	PACKET3_MPEG_INDEX				0x3A
